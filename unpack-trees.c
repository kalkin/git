--- conflicted
+++ resolved
@@ -1295,14 +1295,10 @@
 		 */
 		o->result.split_index = o->src_index->split_index;
 		o->result.split_index->refcount++;
-<<<<<<< HEAD
 	} else {
 		o->result.split_index = init_split_index(&o->result);
 	}
-	hashcpy(o->result.sha1, o->src_index->sha1);
-=======
 	oidcpy(&o->result.oid, &o->src_index->oid);
->>>>>>> 7882fa22
 	o->merge_size = len;
 	mark_all_ce_unused(o->src_index);
 
