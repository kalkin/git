#include "cache.h"
#include "wt-status.h"
#include "object.h"
#include "dir.h"
#include "commit.h"
#include "diff.h"
#include "revision.h"
#include "diffcore.h"
#include "quote.h"
#include "run-command.h"
#include "strvec.h"
#include "remote.h"
#include "refs.h"
#include "submodule.h"
#include "column.h"
#include "strbuf.h"
#include "utf8.h"
#include "worktree.h"
#include "lockfile.h"
#include "sequencer.h"

#define AB_DELAY_WARNING_IN_MS (2 * 1000)

static const char cut_line[] =
"------------------------ >8 ------------------------\n";

static char default_wt_status_colors[][COLOR_MAXLEN] = {
	GIT_COLOR_NORMAL, /* WT_STATUS_HEADER */
	GIT_COLOR_GREEN,  /* WT_STATUS_UPDATED */
	GIT_COLOR_RED,    /* WT_STATUS_CHANGED */
	GIT_COLOR_RED,    /* WT_STATUS_UNTRACKED */
	GIT_COLOR_RED,    /* WT_STATUS_NOBRANCH */
	GIT_COLOR_RED,    /* WT_STATUS_UNMERGED */
	GIT_COLOR_GREEN,  /* WT_STATUS_LOCAL_BRANCH */
	GIT_COLOR_RED,    /* WT_STATUS_REMOTE_BRANCH */
	GIT_COLOR_NIL,    /* WT_STATUS_ONBRANCH */
};

static const char *color(int slot, struct wt_status *s)
{
	const char *c = "";
	if (want_color(s->use_color))
		c = s->color_palette[slot];
	if (slot == WT_STATUS_ONBRANCH && color_is_nil(c))
		c = s->color_palette[WT_STATUS_HEADER];
	return c;
}

static void status_vprintf(struct wt_status *s, int at_bol, const char *color,
		const char *fmt, va_list ap, const char *trail)
{
	struct strbuf sb = STRBUF_INIT;
	struct strbuf linebuf = STRBUF_INIT;
	const char *line, *eol;

	strbuf_vaddf(&sb, fmt, ap);
	if (!sb.len) {
		if (s->display_comment_prefix) {
			strbuf_addch(&sb, comment_line_char);
			if (!trail)
				strbuf_addch(&sb, ' ');
		}
		color_print_strbuf(s->fp, color, &sb);
		if (trail)
			fprintf(s->fp, "%s", trail);
		strbuf_release(&sb);
		return;
	}
	for (line = sb.buf; *line; line = eol + 1) {
		eol = strchr(line, '\n');

		strbuf_reset(&linebuf);
		if (at_bol && s->display_comment_prefix) {
			strbuf_addch(&linebuf, comment_line_char);
			if (*line != '\n' && *line != '\t')
				strbuf_addch(&linebuf, ' ');
		}
		if (eol)
			strbuf_add(&linebuf, line, eol - line);
		else
			strbuf_addstr(&linebuf, line);
		color_print_strbuf(s->fp, color, &linebuf);
		if (eol)
			fprintf(s->fp, "\n");
		else
			break;
		at_bol = 1;
	}
	if (trail)
		fprintf(s->fp, "%s", trail);
	strbuf_release(&linebuf);
	strbuf_release(&sb);
}

void status_printf_ln(struct wt_status *s, const char *color,
			const char *fmt, ...)
{
	va_list ap;

	va_start(ap, fmt);
	status_vprintf(s, 1, color, fmt, ap, "\n");
	va_end(ap);
}

void status_printf(struct wt_status *s, const char *color,
			const char *fmt, ...)
{
	va_list ap;

	va_start(ap, fmt);
	status_vprintf(s, 1, color, fmt, ap, NULL);
	va_end(ap);
}

static void status_printf_more(struct wt_status *s, const char *color,
			       const char *fmt, ...)
{
	va_list ap;

	va_start(ap, fmt);
	status_vprintf(s, 0, color, fmt, ap, NULL);
	va_end(ap);
}

void wt_status_prepare(struct repository *r, struct wt_status *s)
{
	memset(s, 0, sizeof(*s));
	s->repo = r;
	memcpy(s->color_palette, default_wt_status_colors,
	       sizeof(default_wt_status_colors));
	s->show_untracked_files = SHOW_NORMAL_UNTRACKED_FILES;
	s->use_color = -1;
	s->relative_paths = 1;
	s->branch = resolve_refdup("HEAD", 0, NULL, NULL);
	s->reference = "HEAD";
	s->fp = stdout;
	s->index_file = get_index_file();
	s->change.strdup_strings = 1;
	s->untracked.strdup_strings = 1;
	s->ignored.strdup_strings = 1;
	s->show_branch = -1;  /* unspecified */
	s->show_stash = 0;
	s->ahead_behind_flags = AHEAD_BEHIND_UNSPECIFIED;
	s->display_comment_prefix = 0;
	s->detect_rename = -1;
	s->rename_score = -1;
	s->rename_limit = -1;
}

static void wt_longstatus_print_unmerged_header(struct wt_status *s)
{
	int i;
	int del_mod_conflict = 0;
	int both_deleted = 0;
	int not_deleted = 0;
	const char *c = color(WT_STATUS_HEADER, s);

	status_printf_ln(s, c, _("Unmerged paths:"));

	for (i = 0; i < s->change.nr; i++) {
		struct string_list_item *it = &(s->change.items[i]);
		struct wt_status_change_data *d = it->util;

		switch (d->stagemask) {
		case 0:
			break;
		case 1:
			both_deleted = 1;
			break;
		case 3:
		case 5:
			del_mod_conflict = 1;
			break;
		default:
			not_deleted = 1;
			break;
		}
	}

	if (!s->hints)
		return;
	if (s->whence != FROM_COMMIT)
		;
	else if (!s->is_initial) {
		if (!strcmp(s->reference, "HEAD"))
			status_printf_ln(s, c,
					 _("  (use \"git restore --staged <file>...\" to unstage)"));
		else
			status_printf_ln(s, c,
					 _("  (use \"git restore --source=%s --staged <file>...\" to unstage)"),
					 s->reference);
	} else
		status_printf_ln(s, c, _("  (use \"git rm --cached <file>...\" to unstage)"));

	if (!both_deleted) {
		if (!del_mod_conflict)
			status_printf_ln(s, c, _("  (use \"git add <file>...\" to mark resolution)"));
		else
			status_printf_ln(s, c, _("  (use \"git add/rm <file>...\" as appropriate to mark resolution)"));
	} else if (!del_mod_conflict && !not_deleted) {
		status_printf_ln(s, c, _("  (use \"git rm <file>...\" to mark resolution)"));
	} else {
		status_printf_ln(s, c, _("  (use \"git add/rm <file>...\" as appropriate to mark resolution)"));
	}
}

static void wt_longstatus_print_cached_header(struct wt_status *s)
{
	const char *c = color(WT_STATUS_HEADER, s);

	status_printf_ln(s, c, _("Changes to be committed:"));
	if (!s->hints)
		return;
	if (s->whence != FROM_COMMIT)
		; /* NEEDSWORK: use "git reset --unresolve"??? */
	else if (!s->is_initial) {
		if (!strcmp(s->reference, "HEAD"))
			status_printf_ln(s, c
					 , _("  (use \"git restore --staged <file>...\" to unstage)"));
		else
			status_printf_ln(s, c,
					 _("  (use \"git restore --source=%s --staged <file>...\" to unstage)"),
					 s->reference);
	} else
		status_printf_ln(s, c, _("  (use \"git rm --cached <file>...\" to unstage)"));
}

static void wt_longstatus_print_dirty_header(struct wt_status *s,
					     int has_deleted,
					     int has_dirty_submodules)
{
	const char *c = color(WT_STATUS_HEADER, s);

	status_printf_ln(s, c, _("Changes not staged for commit:"));
	if (!s->hints)
		return;
	if (!has_deleted)
		status_printf_ln(s, c, _("  (use \"git add <file>...\" to update what will be committed)"));
	else
		status_printf_ln(s, c, _("  (use \"git add/rm <file>...\" to update what will be committed)"));
	status_printf_ln(s, c, _("  (use \"git restore <file>...\" to discard changes in working directory)"));
	if (has_dirty_submodules)
		status_printf_ln(s, c, _("  (commit or discard the untracked or modified content in submodules)"));
}

static void wt_longstatus_print_other_header(struct wt_status *s,
					     const char *what,
					     const char *how)
{
	const char *c = color(WT_STATUS_HEADER, s);
	status_printf_ln(s, c, "%s:", what);
	if (!s->hints)
		return;
	status_printf_ln(s, c, _("  (use \"git %s <file>...\" to include in what will be committed)"), how);
}

static void wt_longstatus_print_trailer(struct wt_status *s)
{
	status_printf_ln(s, color(WT_STATUS_HEADER, s), "%s", "");
}

static const char *wt_status_unmerged_status_string(int stagemask)
{
	switch (stagemask) {
	case 1:
		return _("both deleted:");
	case 2:
		return _("added by us:");
	case 3:
		return _("deleted by them:");
	case 4:
		return _("added by them:");
	case 5:
		return _("deleted by us:");
	case 6:
		return _("both added:");
	case 7:
		return _("both modified:");
	default:
		BUG("unhandled unmerged status %x", stagemask);
	}
}

static const char *wt_status_diff_status_string(int status)
{
	switch (status) {
	case DIFF_STATUS_ADDED:
		return _("new file:");
	case DIFF_STATUS_COPIED:
		return _("copied:");
	case DIFF_STATUS_DELETED:
		return _("deleted:");
	case DIFF_STATUS_MODIFIED:
		return _("modified:");
	case DIFF_STATUS_RENAMED:
		return _("renamed:");
	case DIFF_STATUS_TYPE_CHANGED:
		return _("typechange:");
	case DIFF_STATUS_UNKNOWN:
		return _("unknown:");
	case DIFF_STATUS_UNMERGED:
		return _("unmerged:");
	default:
		return NULL;
	}
}

static int maxwidth(const char *(*label)(int), int minval, int maxval)
{
	int result = 0, i;

	for (i = minval; i <= maxval; i++) {
		const char *s = label(i);
		int len = s ? utf8_strwidth(s) : 0;
		if (len > result)
			result = len;
	}
	return result;
}

static void wt_longstatus_print_unmerged_data(struct wt_status *s,
					      struct string_list_item *it)
{
	const char *c = color(WT_STATUS_UNMERGED, s);
	struct wt_status_change_data *d = it->util;
	struct strbuf onebuf = STRBUF_INIT;
	static char *padding;
	static int label_width;
	const char *one, *how;
	int len;

	if (!padding) {
		label_width = maxwidth(wt_status_unmerged_status_string, 1, 7);
		label_width += strlen(" ");
		padding = xmallocz(label_width);
		memset(padding, ' ', label_width);
	}

	one = quote_path(it->string, s->prefix, &onebuf, 0);
	status_printf(s, color(WT_STATUS_HEADER, s), "\t");

	how = wt_status_unmerged_status_string(d->stagemask);
	len = label_width - utf8_strwidth(how);
	status_printf_more(s, c, "%s%.*s%s\n", how, len, padding, one);
	strbuf_release(&onebuf);
}

static void wt_longstatus_print_change_data(struct wt_status *s,
					    int change_type,
					    struct string_list_item *it)
{
	struct wt_status_change_data *d = it->util;
	const char *c = color(change_type, s);
	int status;
	char *one_name;
	char *two_name;
	const char *one, *two;
	struct strbuf onebuf = STRBUF_INIT, twobuf = STRBUF_INIT;
	struct strbuf extra = STRBUF_INIT;
	static char *padding;
	static int label_width;
	const char *what;
	int len;

	if (!padding) {
		/* If DIFF_STATUS_* uses outside the range [A..Z], we're in trouble */
		label_width = maxwidth(wt_status_diff_status_string, 'A', 'Z');
		label_width += strlen(" ");
		padding = xmallocz(label_width);
		memset(padding, ' ', label_width);
	}

	one_name = two_name = it->string;
	switch (change_type) {
	case WT_STATUS_UPDATED:
		status = d->index_status;
		break;
	case WT_STATUS_CHANGED:
		if (d->new_submodule_commits || d->dirty_submodule) {
			strbuf_addstr(&extra, " (");
			if (d->new_submodule_commits)
				strbuf_addstr(&extra, _("new commits, "));
			if (d->dirty_submodule & DIRTY_SUBMODULE_MODIFIED)
				strbuf_addstr(&extra, _("modified content, "));
			if (d->dirty_submodule & DIRTY_SUBMODULE_UNTRACKED)
				strbuf_addstr(&extra, _("untracked content, "));
			strbuf_setlen(&extra, extra.len - 2);
			strbuf_addch(&extra, ')');
		}
		status = d->worktree_status;
		break;
	default:
		BUG("unhandled change_type %d in wt_longstatus_print_change_data",
		    change_type);
	}

	/*
	 * Only pick up the rename it's relevant. If the rename is for
	 * the changed section and we're printing the updated section,
	 * ignore it.
	 */
	if (d->rename_status == status)
		one_name = d->rename_source;

	one = quote_path(one_name, s->prefix, &onebuf, 0);
	two = quote_path(two_name, s->prefix, &twobuf, 0);

	status_printf(s, color(WT_STATUS_HEADER, s), "\t");
	what = wt_status_diff_status_string(status);
	if (!what)
		BUG("unhandled diff status %c", status);
	len = label_width - utf8_strwidth(what);
	assert(len >= 0);
	if (one_name != two_name)
		status_printf_more(s, c, "%s%.*s%s -> %s",
				   what, len, padding, one, two);
	else
		status_printf_more(s, c, "%s%.*s%s",
				   what, len, padding, one);
	if (extra.len) {
		status_printf_more(s, color(WT_STATUS_HEADER, s), "%s", extra.buf);
		strbuf_release(&extra);
	}
	status_printf_more(s, GIT_COLOR_NORMAL, "\n");
	strbuf_release(&onebuf);
	strbuf_release(&twobuf);
}

static char short_submodule_status(struct wt_status_change_data *d)
{
	if (d->new_submodule_commits)
		return 'M';
	if (d->dirty_submodule & DIRTY_SUBMODULE_MODIFIED)
		return 'm';
	if (d->dirty_submodule & DIRTY_SUBMODULE_UNTRACKED)
		return '?';
	return d->worktree_status;
}

static void wt_status_collect_changed_cb(struct diff_queue_struct *q,
					 struct diff_options *options,
					 void *data)
{
	struct wt_status *s = data;
	int i;

	if (!q->nr)
		return;
	s->workdir_dirty = 1;
	for (i = 0; i < q->nr; i++) {
		struct diff_filepair *p;
		struct string_list_item *it;
		struct wt_status_change_data *d;

		p = q->queue[i];
		it = string_list_insert(&s->change, p->two->path);
		d = it->util;
		if (!d) {
			d = xcalloc(1, sizeof(*d));
			it->util = d;
		}
		if (!d->worktree_status)
			d->worktree_status = p->status;
		if (S_ISGITLINK(p->two->mode)) {
			d->dirty_submodule = p->two->dirty_submodule;
			d->new_submodule_commits = !oideq(&p->one->oid,
							  &p->two->oid);
			if (s->status_format == STATUS_FORMAT_SHORT)
				d->worktree_status = short_submodule_status(d);
		}

		switch (p->status) {
		case DIFF_STATUS_ADDED:
			d->mode_worktree = p->two->mode;
			break;

		case DIFF_STATUS_DELETED:
			d->mode_index = p->one->mode;
			oidcpy(&d->oid_index, &p->one->oid);
			/* mode_worktree is zero for a delete. */
			break;

		case DIFF_STATUS_COPIED:
		case DIFF_STATUS_RENAMED:
			if (d->rename_status)
				BUG("multiple renames on the same target? how?");
			d->rename_source = xstrdup(p->one->path);
			d->rename_score = p->score * 100 / MAX_SCORE;
			d->rename_status = p->status;
			/* fallthru */
		case DIFF_STATUS_MODIFIED:
		case DIFF_STATUS_TYPE_CHANGED:
		case DIFF_STATUS_UNMERGED:
			d->mode_index = p->one->mode;
			d->mode_worktree = p->two->mode;
			oidcpy(&d->oid_index, &p->one->oid);
			break;

		default:
			BUG("unhandled diff-files status '%c'", p->status);
			break;
		}

	}
}

static int unmerged_mask(struct index_state *istate, const char *path)
{
	int pos, mask;
	const struct cache_entry *ce;

	pos = index_name_pos(istate, path, strlen(path));
	if (0 <= pos)
		return 0;

	mask = 0;
	pos = -pos-1;
	while (pos < istate->cache_nr) {
		ce = istate->cache[pos++];
		if (strcmp(ce->name, path) || !ce_stage(ce))
			break;
		mask |= (1 << (ce_stage(ce) - 1));
	}
	return mask;
}

static void wt_status_collect_updated_cb(struct diff_queue_struct *q,
					 struct diff_options *options,
					 void *data)
{
	struct wt_status *s = data;
	int i;

	for (i = 0; i < q->nr; i++) {
		struct diff_filepair *p;
		struct string_list_item *it;
		struct wt_status_change_data *d;

		p = q->queue[i];
		it = string_list_insert(&s->change, p->two->path);
		d = it->util;
		if (!d) {
			d = xcalloc(1, sizeof(*d));
			it->util = d;
		}
		if (!d->index_status)
			d->index_status = p->status;
		switch (p->status) {
		case DIFF_STATUS_ADDED:
			/* Leave {mode,oid}_head zero for an add. */
			d->mode_index = p->two->mode;
			oidcpy(&d->oid_index, &p->two->oid);
			s->committable = 1;
			break;
		case DIFF_STATUS_DELETED:
			d->mode_head = p->one->mode;
			oidcpy(&d->oid_head, &p->one->oid);
			s->committable = 1;
			/* Leave {mode,oid}_index zero for a delete. */
			break;

		case DIFF_STATUS_COPIED:
		case DIFF_STATUS_RENAMED:
			if (d->rename_status)
				BUG("multiple renames on the same target? how?");
			d->rename_source = xstrdup(p->one->path);
			d->rename_score = p->score * 100 / MAX_SCORE;
			d->rename_status = p->status;
			/* fallthru */
		case DIFF_STATUS_MODIFIED:
		case DIFF_STATUS_TYPE_CHANGED:
			d->mode_head = p->one->mode;
			d->mode_index = p->two->mode;
			oidcpy(&d->oid_head, &p->one->oid);
			oidcpy(&d->oid_index, &p->two->oid);
			s->committable = 1;
			break;
		case DIFF_STATUS_UNMERGED:
			d->stagemask = unmerged_mask(s->repo->index,
						     p->two->path);
			/*
			 * Don't bother setting {mode,oid}_{head,index} since the print
			 * code will output the stage values directly and not use the
			 * values in these fields.
			 */
			break;

		default:
			BUG("unhandled diff-index status '%c'", p->status);
			break;
		}
	}
}

static void wt_status_collect_changes_worktree(struct wt_status *s)
{
	struct rev_info rev;

	repo_init_revisions(s->repo, &rev, NULL);
	setup_revisions(0, NULL, &rev, NULL);
	rev.diffopt.output_format |= DIFF_FORMAT_CALLBACK;
	rev.diffopt.flags.dirty_submodules = 1;
	rev.diffopt.ita_invisible_in_index = 1;
	if (!s->show_untracked_files)
		rev.diffopt.flags.ignore_untracked_in_submodules = 1;
	if (s->ignore_submodule_arg) {
		rev.diffopt.flags.override_submodule_config = 1;
		handle_ignore_submodules_arg(&rev.diffopt, s->ignore_submodule_arg);
	}
	rev.diffopt.format_callback = wt_status_collect_changed_cb;
	rev.diffopt.format_callback_data = s;
	rev.diffopt.detect_rename = s->detect_rename >= 0 ? s->detect_rename : rev.diffopt.detect_rename;
	rev.diffopt.rename_limit = s->rename_limit >= 0 ? s->rename_limit : rev.diffopt.rename_limit;
	rev.diffopt.rename_score = s->rename_score >= 0 ? s->rename_score : rev.diffopt.rename_score;
	copy_pathspec(&rev.prune_data, &s->pathspec);
	run_diff_files(&rev, 0);
}

static void wt_status_collect_changes_index(struct wt_status *s)
{
	struct rev_info rev;
	struct setup_revision_opt opt;

	repo_init_revisions(s->repo, &rev, NULL);
	memset(&opt, 0, sizeof(opt));
	opt.def = s->is_initial ? empty_tree_oid_hex() : s->reference;
	setup_revisions(0, NULL, &rev, &opt);

	rev.diffopt.flags.override_submodule_config = 1;
	rev.diffopt.ita_invisible_in_index = 1;
	if (s->ignore_submodule_arg) {
		handle_ignore_submodules_arg(&rev.diffopt, s->ignore_submodule_arg);
	} else {
		/*
		 * Unless the user did explicitly request a submodule ignore
		 * mode by passing a command line option we do not ignore any
		 * changed submodule SHA-1s when comparing index and HEAD, no
		 * matter what is configured. Otherwise the user won't be
		 * shown any submodules she manually added (and which are
		 * staged to be committed), which would be really confusing.
		 */
		handle_ignore_submodules_arg(&rev.diffopt, "dirty");
	}

	rev.diffopt.output_format |= DIFF_FORMAT_CALLBACK;
	rev.diffopt.format_callback = wt_status_collect_updated_cb;
	rev.diffopt.format_callback_data = s;
	rev.diffopt.detect_rename = s->detect_rename >= 0 ? s->detect_rename : rev.diffopt.detect_rename;
	rev.diffopt.rename_limit = s->rename_limit >= 0 ? s->rename_limit : rev.diffopt.rename_limit;
	rev.diffopt.rename_score = s->rename_score >= 0 ? s->rename_score : rev.diffopt.rename_score;
	copy_pathspec(&rev.prune_data, &s->pathspec);
	run_diff_index(&rev, 1);
}

static void wt_status_collect_changes_initial(struct wt_status *s)
{
	struct index_state *istate = s->repo->index;
	int i;

	for (i = 0; i < istate->cache_nr; i++) {
		struct string_list_item *it;
		struct wt_status_change_data *d;
		const struct cache_entry *ce = istate->cache[i];

		if (!ce_path_match(istate, ce, &s->pathspec, NULL))
			continue;
		if (ce_intent_to_add(ce))
			continue;
		it = string_list_insert(&s->change, ce->name);
		d = it->util;
		if (!d) {
			d = xcalloc(1, sizeof(*d));
			it->util = d;
		}
		if (ce_stage(ce)) {
			d->index_status = DIFF_STATUS_UNMERGED;
			d->stagemask |= (1 << (ce_stage(ce) - 1));
			/*
			 * Don't bother setting {mode,oid}_{head,index} since the print
			 * code will output the stage values directly and not use the
			 * values in these fields.
			 */
			s->committable = 1;
		} else {
			d->index_status = DIFF_STATUS_ADDED;
			/* Leave {mode,oid}_head zero for adds. */
			d->mode_index = ce->ce_mode;
			oidcpy(&d->oid_index, &ce->oid);
			s->committable = 1;
		}
	}
}

static void wt_status_collect_untracked(struct wt_status *s)
{
	int i;
	struct dir_struct dir;
	uint64_t t_begin = getnanotime();
	struct index_state *istate = s->repo->index;

	if (!s->show_untracked_files)
		return;

	dir_init(&dir);
	if (s->show_untracked_files != SHOW_ALL_UNTRACKED_FILES)
		dir.flags |=
			DIR_SHOW_OTHER_DIRECTORIES | DIR_HIDE_EMPTY_DIRECTORIES;
	if (s->show_ignored_mode) {
		dir.flags |= DIR_SHOW_IGNORED_TOO;

		if (s->show_ignored_mode == SHOW_MATCHING_IGNORED)
			dir.flags |= DIR_SHOW_IGNORED_TOO_MODE_MATCHING;
	} else {
		dir.untracked = istate->untracked;
	}

	setup_standard_excludes(&dir);

	fill_directory(&dir, istate, &s->pathspec);

	for (i = 0; i < dir.nr; i++) {
		struct dir_entry *ent = dir.entries[i];
		if (index_name_is_other(istate, ent->name, ent->len))
			string_list_insert(&s->untracked, ent->name);
	}

	for (i = 0; i < dir.ignored_nr; i++) {
		struct dir_entry *ent = dir.ignored[i];
		if (index_name_is_other(istate, ent->name, ent->len))
			string_list_insert(&s->ignored, ent->name);
	}

	dir_clear(&dir);

	if (advice_status_u_option)
		s->untracked_in_ms = (getnanotime() - t_begin) / 1000000;
}

static int has_unmerged(struct wt_status *s)
{
	int i;

	for (i = 0; i < s->change.nr; i++) {
		struct wt_status_change_data *d;
		d = s->change.items[i].util;
		if (d->stagemask)
			return 1;
	}
	return 0;
}

void wt_status_collect(struct wt_status *s)
{
	trace2_region_enter("status", "worktrees", s->repo);
	wt_status_collect_changes_worktree(s);
	trace2_region_leave("status", "worktrees", s->repo);

	if (s->is_initial) {
		trace2_region_enter("status", "initial", s->repo);
		wt_status_collect_changes_initial(s);
		trace2_region_leave("status", "initial", s->repo);
	} else {
		trace2_region_enter("status", "index", s->repo);
		wt_status_collect_changes_index(s);
		trace2_region_leave("status", "index", s->repo);
	}

	trace2_region_enter("status", "untracked", s->repo);
	wt_status_collect_untracked(s);
	trace2_region_leave("status", "untracked", s->repo);

	wt_status_get_state(s->repo, &s->state, s->branch && !strcmp(s->branch, "HEAD"));
	if (s->state.merge_in_progress && !has_unmerged(s))
		s->committable = 1;
}

void wt_status_collect_free_buffers(struct wt_status *s)
{
	wt_status_state_free_buffers(&s->state);
}

void wt_status_state_free_buffers(struct wt_status_state *state)
{
	FREE_AND_NULL(state->branch);
	FREE_AND_NULL(state->onto);
	FREE_AND_NULL(state->detached_from);
}

static void wt_longstatus_print_unmerged(struct wt_status *s)
{
	int shown_header = 0;
	int i;

	for (i = 0; i < s->change.nr; i++) {
		struct wt_status_change_data *d;
		struct string_list_item *it;
		it = &(s->change.items[i]);
		d = it->util;
		if (!d->stagemask)
			continue;
		if (!shown_header) {
			wt_longstatus_print_unmerged_header(s);
			shown_header = 1;
		}
		wt_longstatus_print_unmerged_data(s, it);
	}
	if (shown_header)
		wt_longstatus_print_trailer(s);

}

static void wt_longstatus_print_updated(struct wt_status *s)
{
	int shown_header = 0;
	int i;

	for (i = 0; i < s->change.nr; i++) {
		struct wt_status_change_data *d;
		struct string_list_item *it;
		it = &(s->change.items[i]);
		d = it->util;
		if (!d->index_status ||
		    d->index_status == DIFF_STATUS_UNMERGED)
			continue;
		if (!shown_header) {
			wt_longstatus_print_cached_header(s);
			shown_header = 1;
		}
		wt_longstatus_print_change_data(s, WT_STATUS_UPDATED, it);
	}
	if (shown_header)
		wt_longstatus_print_trailer(s);
}

/*
 * -1 : has delete
 *  0 : no change
 *  1 : some change but no delete
 */
static int wt_status_check_worktree_changes(struct wt_status *s,
					     int *dirty_submodules)
{
	int i;
	int changes = 0;

	*dirty_submodules = 0;

	for (i = 0; i < s->change.nr; i++) {
		struct wt_status_change_data *d;
		d = s->change.items[i].util;
		if (!d->worktree_status ||
		    d->worktree_status == DIFF_STATUS_UNMERGED)
			continue;
		if (!changes)
			changes = 1;
		if (d->dirty_submodule)
			*dirty_submodules = 1;
		if (d->worktree_status == DIFF_STATUS_DELETED)
			changes = -1;
	}
	return changes;
}

static void wt_longstatus_print_changed(struct wt_status *s)
{
	int i, dirty_submodules;
	int worktree_changes = wt_status_check_worktree_changes(s, &dirty_submodules);

	if (!worktree_changes)
		return;

	wt_longstatus_print_dirty_header(s, worktree_changes < 0, dirty_submodules);

	for (i = 0; i < s->change.nr; i++) {
		struct wt_status_change_data *d;
		struct string_list_item *it;
		it = &(s->change.items[i]);
		d = it->util;
		if (!d->worktree_status ||
		    d->worktree_status == DIFF_STATUS_UNMERGED)
			continue;
		wt_longstatus_print_change_data(s, WT_STATUS_CHANGED, it);
	}
	wt_longstatus_print_trailer(s);
}

static int stash_count_refs(struct object_id *ooid, struct object_id *noid,
			    const char *email, timestamp_t timestamp, int tz,
			    const char *message, void *cb_data)
{
	int *c = cb_data;
	(*c)++;
	return 0;
}

static void wt_longstatus_print_stash_summary(struct wt_status *s)
{
	int stash_count = 0;

	for_each_reflog_ent("refs/stash", stash_count_refs, &stash_count);
	if (stash_count > 0)
		status_printf_ln(s, GIT_COLOR_NORMAL,
				 Q_("Your stash currently has %d entry",
				    "Your stash currently has %d entries", stash_count),
				 stash_count);
}

static void wt_longstatus_print_submodule_summary(struct wt_status *s, int uncommitted)
{
	struct child_process sm_summary = CHILD_PROCESS_INIT;
	struct strbuf cmd_stdout = STRBUF_INIT;
	struct strbuf summary = STRBUF_INIT;
	char *summary_content;

	strvec_pushf(&sm_summary.env_array, "GIT_INDEX_FILE=%s", s->index_file);

	strvec_push(&sm_summary.args, "submodule");
	strvec_push(&sm_summary.args, "summary");
	strvec_push(&sm_summary.args, uncommitted ? "--files" : "--cached");
	strvec_push(&sm_summary.args, "--for-status");
	strvec_push(&sm_summary.args, "--summary-limit");
	strvec_pushf(&sm_summary.args, "%d", s->submodule_summary);
	if (!uncommitted)
		strvec_push(&sm_summary.args, s->amend ? "HEAD^" : "HEAD");

	sm_summary.git_cmd = 1;
	sm_summary.no_stdin = 1;

	capture_command(&sm_summary, &cmd_stdout, 1024);

	/* prepend header, only if there's an actual output */
	if (cmd_stdout.len) {
		if (uncommitted)
			strbuf_addstr(&summary, _("Submodules changed but not updated:"));
		else
			strbuf_addstr(&summary, _("Submodule changes to be committed:"));
		strbuf_addstr(&summary, "\n\n");
	}
	strbuf_addbuf(&summary, &cmd_stdout);
	strbuf_release(&cmd_stdout);

	if (s->display_comment_prefix) {
		size_t len;
		summary_content = strbuf_detach(&summary, &len);
		strbuf_add_commented_lines(&summary, summary_content, len);
		free(summary_content);
	}

	fputs(summary.buf, s->fp);
	strbuf_release(&summary);
}

static void wt_longstatus_print_other(struct wt_status *s,
				      struct string_list *l,
				      const char *what,
				      const char *how)
{
	int i;
	struct strbuf buf = STRBUF_INIT;
	static struct string_list output = STRING_LIST_INIT_DUP;
	struct column_options copts;

	if (!l->nr)
		return;

	wt_longstatus_print_other_header(s, what, how);

	for (i = 0; i < l->nr; i++) {
		struct string_list_item *it;
		const char *path;
		it = &(l->items[i]);
		path = quote_path(it->string, s->prefix, &buf, 0);
		if (column_active(s->colopts)) {
			string_list_append(&output, path);
			continue;
		}
		status_printf(s, color(WT_STATUS_HEADER, s), "\t");
		status_printf_more(s, color(WT_STATUS_UNTRACKED, s),
				   "%s\n", path);
	}

	strbuf_release(&buf);
	if (!column_active(s->colopts))
		goto conclude;

	strbuf_addf(&buf, "%s%s\t%s",
		    color(WT_STATUS_HEADER, s),
		    s->display_comment_prefix ? "#" : "",
		    color(WT_STATUS_UNTRACKED, s));
	memset(&copts, 0, sizeof(copts));
	copts.padding = 1;
	copts.indent = buf.buf;
	if (want_color(s->use_color))
		copts.nl = GIT_COLOR_RESET "\n";
	print_columns(&output, s->colopts, &copts);
	string_list_clear(&output, 0);
	strbuf_release(&buf);
conclude:
	status_printf_ln(s, GIT_COLOR_NORMAL, "%s", "");
}

size_t wt_status_locate_end(const char *s, size_t len)
{
	const char *p;
	struct strbuf pattern = STRBUF_INIT;

	strbuf_addf(&pattern, "\n%c %s", comment_line_char, cut_line);
	if (starts_with(s, pattern.buf + 1))
		len = 0;
	else if ((p = strstr(s, pattern.buf)))
		len = p - s + 1;
	strbuf_release(&pattern);
	return len;
}

void wt_status_append_cut_line(struct strbuf *buf)
{
	const char *explanation = _("Do not modify or remove the line above.\nEverything below it will be ignored.");

	strbuf_commented_addf(buf, "%s", cut_line);
	strbuf_add_commented_lines(buf, explanation, strlen(explanation));
}

void wt_status_add_cut_line(FILE *fp)
{
	struct strbuf buf = STRBUF_INIT;

	wt_status_append_cut_line(&buf);
	fputs(buf.buf, fp);
	strbuf_release(&buf);
}

static void wt_longstatus_print_verbose(struct wt_status *s)
{
	struct rev_info rev;
	struct setup_revision_opt opt;
	int dirty_submodules;
	const char *c = color(WT_STATUS_HEADER, s);

	repo_init_revisions(s->repo, &rev, NULL);
	rev.diffopt.flags.allow_textconv = 1;
	rev.diffopt.ita_invisible_in_index = 1;

	memset(&opt, 0, sizeof(opt));
	opt.def = s->is_initial ? empty_tree_oid_hex() : s->reference;
	setup_revisions(0, NULL, &rev, &opt);

	rev.diffopt.output_format |= DIFF_FORMAT_PATCH;
	rev.diffopt.detect_rename = s->detect_rename >= 0 ? s->detect_rename : rev.diffopt.detect_rename;
	rev.diffopt.rename_limit = s->rename_limit >= 0 ? s->rename_limit : rev.diffopt.rename_limit;
	rev.diffopt.rename_score = s->rename_score >= 0 ? s->rename_score : rev.diffopt.rename_score;
	rev.diffopt.file = s->fp;
	rev.diffopt.close_file = 0;
	/*
	 * If we're not going to stdout, then we definitely don't
	 * want color, since we are going to the commit message
	 * file (and even the "auto" setting won't work, since it
	 * will have checked isatty on stdout). But we then do want
	 * to insert the scissor line here to reliably remove the
	 * diff before committing.
	 */
	if (s->fp != stdout) {
		rev.diffopt.use_color = 0;
		wt_status_add_cut_line(s->fp);
	}
	if (s->verbose > 1 && s->committable) {
		/* print_updated() printed a header, so do we */
		if (s->fp != stdout)
			wt_longstatus_print_trailer(s);
		status_printf_ln(s, c, _("Changes to be committed:"));
		rev.diffopt.a_prefix = "c/";
		rev.diffopt.b_prefix = "i/";
	} /* else use prefix as per user config */
	run_diff_index(&rev, 1);
	if (s->verbose > 1 &&
	    wt_status_check_worktree_changes(s, &dirty_submodules)) {
		status_printf_ln(s, c,
			"--------------------------------------------------");
		status_printf_ln(s, c, _("Changes not staged for commit:"));
		setup_work_tree();
		rev.diffopt.a_prefix = "i/";
		rev.diffopt.b_prefix = "w/";
		run_diff_files(&rev, 0);
	}
}

static void wt_longstatus_print_tracking(struct wt_status *s)
{
	struct strbuf sb = STRBUF_INIT;
	const char *cp, *ep, *branch_name;
	struct branch *branch;
	char comment_line_string[3];
	int i;
	uint64_t t_begin = 0;

	assert(s->branch && !s->is_initial);
	if (!skip_prefix(s->branch, "refs/heads/", &branch_name))
		return;
	branch = branch_get(branch_name);

	t_begin = getnanotime();

	if (!format_tracking_info(branch, &sb, s->ahead_behind_flags))
		return;

	if (advice_status_ahead_behind_warning &&
	    s->ahead_behind_flags == AHEAD_BEHIND_FULL) {
		uint64_t t_delta_in_ms = (getnanotime() - t_begin) / 1000000;
		if (t_delta_in_ms > AB_DELAY_WARNING_IN_MS) {
			strbuf_addf(&sb, _("\n"
					   "It took %.2f seconds to compute the branch ahead/behind values.\n"
					   "You can use '--no-ahead-behind' to avoid this.\n"),
				    t_delta_in_ms / 1000.0);
		}
	}

	i = 0;
	if (s->display_comment_prefix) {
		comment_line_string[i++] = comment_line_char;
		comment_line_string[i++] = ' ';
	}
	comment_line_string[i] = '\0';

	for (cp = sb.buf; (ep = strchr(cp, '\n')) != NULL; cp = ep + 1)
		color_fprintf_ln(s->fp, color(WT_STATUS_HEADER, s),
				 "%s%.*s", comment_line_string,
				 (int)(ep - cp), cp);
	if (s->display_comment_prefix)
		color_fprintf_ln(s->fp, color(WT_STATUS_HEADER, s), "%c",
				 comment_line_char);
	else
		fputs("\n", s->fp);
	strbuf_release(&sb);
}

static void show_merge_in_progress(struct wt_status *s,
				   const char *color)
{
	if (has_unmerged(s)) {
		status_printf_ln(s, color, _("You have unmerged paths."));
		if (s->hints) {
			status_printf_ln(s, color,
					 _("  (fix conflicts and run \"git commit\")"));
			status_printf_ln(s, color,
					 _("  (use \"git merge --abort\" to abort the merge)"));
		}
	} else {
		status_printf_ln(s, color,
			_("All conflicts fixed but you are still merging."));
		if (s->hints)
			status_printf_ln(s, color,
				_("  (use \"git commit\" to conclude merge)"));
	}
	wt_longstatus_print_trailer(s);
}

static void show_am_in_progress(struct wt_status *s,
				const char *color)
{
	status_printf_ln(s, color,
		_("You are in the middle of an am session."));
	if (s->state.am_empty_patch)
		status_printf_ln(s, color,
			_("The current patch is empty."));
	if (s->hints) {
		if (!s->state.am_empty_patch)
			status_printf_ln(s, color,
				_("  (fix conflicts and then run \"git am --continue\")"));
		status_printf_ln(s, color,
			_("  (use \"git am --skip\" to skip this patch)"));
		status_printf_ln(s, color,
			_("  (use \"git am --abort\" to restore the original branch)"));
	}
	wt_longstatus_print_trailer(s);
}

static char *read_line_from_git_path(const char *filename)
{
	struct strbuf buf = STRBUF_INIT;
	FILE *fp = fopen_or_warn(git_path("%s", filename), "r");

	if (!fp) {
		strbuf_release(&buf);
		return NULL;
	}
	strbuf_getline_lf(&buf, fp);
	if (!fclose(fp)) {
		return strbuf_detach(&buf, NULL);
	} else {
		strbuf_release(&buf);
		return NULL;
	}
}

static int split_commit_in_progress(struct wt_status *s)
{
	int split_in_progress = 0;
	char *head, *orig_head, *rebase_amend, *rebase_orig_head;

	if ((!s->amend && !s->nowarn && !s->workdir_dirty) ||
	    !s->branch || strcmp(s->branch, "HEAD"))
		return 0;

	head = read_line_from_git_path("HEAD");
	orig_head = read_line_from_git_path("ORIG_HEAD");
	rebase_amend = read_line_from_git_path("rebase-merge/amend");
	rebase_orig_head = read_line_from_git_path("rebase-merge/orig-head");

	if (!head || !orig_head || !rebase_amend || !rebase_orig_head)
		; /* fall through, no split in progress */
	else if (!strcmp(rebase_amend, rebase_orig_head))
		split_in_progress = !!strcmp(head, rebase_amend);
	else if (strcmp(orig_head, rebase_orig_head))
		split_in_progress = 1;

	free(head);
	free(orig_head);
	free(rebase_amend);
	free(rebase_orig_head);

	return split_in_progress;
}

/*
 * Turn
 * "pick d6a2f0303e897ec257dd0e0a39a5ccb709bc2047 some message"
 * into
 * "pick d6a2f03 some message"
 *
 * The function assumes that the line does not contain useless spaces
 * before or after the command.
 */
static void abbrev_oid_in_line(struct strbuf *line)
{
	struct strbuf **split;
	int i;

	if (starts_with(line->buf, "exec ") ||
	    starts_with(line->buf, "x ") ||
	    starts_with(line->buf, "label ") ||
	    starts_with(line->buf, "l "))
		return;

	split = strbuf_split_max(line, ' ', 3);
	if (split[0] && split[1]) {
		struct object_id oid;

		/*
		 * strbuf_split_max left a space. Trim it and re-add
		 * it after abbreviation.
		 */
		strbuf_trim(split[1]);
		if (!get_oid(split[1]->buf, &oid)) {
			strbuf_reset(split[1]);
			strbuf_add_unique_abbrev(split[1], &oid,
						 DEFAULT_ABBREV);
			strbuf_addch(split[1], ' ');
			strbuf_reset(line);
			for (i = 0; split[i]; i++)
				strbuf_addbuf(line, split[i]);
		}
	}
	strbuf_list_free(split);
}

static int read_rebase_todolist(const char *fname, struct string_list *lines)
{
	struct strbuf line = STRBUF_INIT;
	FILE *f = fopen(git_path("%s", fname), "r");

	if (!f) {
		if (errno == ENOENT)
			return -1;
		die_errno("Could not open file %s for reading",
			  git_path("%s", fname));
	}
	while (!strbuf_getline_lf(&line, f)) {
		if (line.len && line.buf[0] == comment_line_char)
			continue;
		strbuf_trim(&line);
		if (!line.len)
			continue;
		abbrev_oid_in_line(&line);
		string_list_append(lines, line.buf);
	}
	fclose(f);
	strbuf_release(&line);
	return 0;
}

static void show_rebase_information(struct wt_status *s,
				    const char *color)
{
	if (s->state.rebase_interactive_in_progress) {
		int i;
		int nr_lines_to_show = 2;

		struct string_list have_done = STRING_LIST_INIT_DUP;
		struct string_list yet_to_do = STRING_LIST_INIT_DUP;

		read_rebase_todolist("rebase-merge/done", &have_done);
		if (read_rebase_todolist("rebase-merge/git-rebase-todo",
					 &yet_to_do))
			status_printf_ln(s, color,
				_("git-rebase-todo is missing."));
		if (have_done.nr == 0)
			status_printf_ln(s, color, _("No commands done."));
		else {
			status_printf_ln(s, color,
				Q_("Last command done (%d command done):",
					"Last commands done (%d commands done):",
					have_done.nr),
				have_done.nr);
			for (i = (have_done.nr > nr_lines_to_show)
				? have_done.nr - nr_lines_to_show : 0;
				i < have_done.nr;
				i++)
				status_printf_ln(s, color, "   %s", have_done.items[i].string);
			if (have_done.nr > nr_lines_to_show && s->hints)
				status_printf_ln(s, color,
					_("  (see more in file %s)"), git_path("rebase-merge/done"));
		}

		if (yet_to_do.nr == 0)
			status_printf_ln(s, color,
					 _("No commands remaining."));
		else {
			status_printf_ln(s, color,
				Q_("Next command to do (%d remaining command):",
					"Next commands to do (%d remaining commands):",
					yet_to_do.nr),
				yet_to_do.nr);
			for (i = 0; i < nr_lines_to_show && i < yet_to_do.nr; i++)
				status_printf_ln(s, color, "   %s", yet_to_do.items[i].string);
			if (s->hints)
				status_printf_ln(s, color,
					_("  (use \"git rebase --edit-todo\" to view and edit)"));
		}
		string_list_clear(&yet_to_do, 0);
		string_list_clear(&have_done, 0);
	}
}

static void print_rebase_state(struct wt_status *s,
			       const char *color)
{
	if (s->state.branch)
		status_printf_ln(s, color,
				 _("You are currently rebasing branch '%s' on '%s'."),
				 s->state.branch,
				 s->state.onto);
	else
		status_printf_ln(s, color,
				 _("You are currently rebasing."));
}

static void show_rebase_in_progress(struct wt_status *s,
				    const char *color)
{
	struct stat st;

	show_rebase_information(s, color);
	if (has_unmerged(s)) {
		print_rebase_state(s, color);
		if (s->hints) {
			status_printf_ln(s, color,
				_("  (fix conflicts and then run \"git rebase --continue\")"));
			status_printf_ln(s, color,
				_("  (use \"git rebase --skip\" to skip this patch)"));
			status_printf_ln(s, color,
				_("  (use \"git rebase --abort\" to check out the original branch)"));
		}
	} else if (s->state.rebase_in_progress ||
		   !stat(git_path_merge_msg(s->repo), &st)) {
		print_rebase_state(s, color);
		if (s->hints)
			status_printf_ln(s, color,
				_("  (all conflicts fixed: run \"git rebase --continue\")"));
	} else if (split_commit_in_progress(s)) {
		if (s->state.branch)
			status_printf_ln(s, color,
					 _("You are currently splitting a commit while rebasing branch '%s' on '%s'."),
					 s->state.branch,
					 s->state.onto);
		else
			status_printf_ln(s, color,
					 _("You are currently splitting a commit during a rebase."));
		if (s->hints)
			status_printf_ln(s, color,
				_("  (Once your working directory is clean, run \"git rebase --continue\")"));
	} else {
		if (s->state.branch)
			status_printf_ln(s, color,
					 _("You are currently editing a commit while rebasing branch '%s' on '%s'."),
					 s->state.branch,
					 s->state.onto);
		else
			status_printf_ln(s, color,
					 _("You are currently editing a commit during a rebase."));
		if (s->hints && !s->amend) {
			status_printf_ln(s, color,
				_("  (use \"git commit --amend\" to amend the current commit)"));
			status_printf_ln(s, color,
				_("  (use \"git rebase --continue\" once you are satisfied with your changes)"));
		}
	}
	wt_longstatus_print_trailer(s);
}

static void show_cherry_pick_in_progress(struct wt_status *s,
					 const char *color)
{
	if (is_null_oid(&s->state.cherry_pick_head_oid))
		status_printf_ln(s, color,
			_("Cherry-pick currently in progress."));
	else
		status_printf_ln(s, color,
			_("You are currently cherry-picking commit %s."),
			find_unique_abbrev(&s->state.cherry_pick_head_oid,
					   DEFAULT_ABBREV));

	if (s->hints) {
		if (has_unmerged(s))
			status_printf_ln(s, color,
				_("  (fix conflicts and run \"git cherry-pick --continue\")"));
		else if (is_null_oid(&s->state.cherry_pick_head_oid))
			status_printf_ln(s, color,
				_("  (run \"git cherry-pick --continue\" to continue)"));
		else
			status_printf_ln(s, color,
				_("  (all conflicts fixed: run \"git cherry-pick --continue\")"));
		status_printf_ln(s, color,
			_("  (use \"git cherry-pick --skip\" to skip this patch)"));
		status_printf_ln(s, color,
			_("  (use \"git cherry-pick --abort\" to cancel the cherry-pick operation)"));
	}
	wt_longstatus_print_trailer(s);
}

static void show_revert_in_progress(struct wt_status *s,
				    const char *color)
{
	if (is_null_oid(&s->state.revert_head_oid))
		status_printf_ln(s, color,
			_("Revert currently in progress."));
	else
		status_printf_ln(s, color,
			_("You are currently reverting commit %s."),
			find_unique_abbrev(&s->state.revert_head_oid,
					   DEFAULT_ABBREV));
	if (s->hints) {
		if (has_unmerged(s))
			status_printf_ln(s, color,
				_("  (fix conflicts and run \"git revert --continue\")"));
		else if (is_null_oid(&s->state.revert_head_oid))
			status_printf_ln(s, color,
				_("  (run \"git revert --continue\" to continue)"));
		else
			status_printf_ln(s, color,
				_("  (all conflicts fixed: run \"git revert --continue\")"));
		status_printf_ln(s, color,
			_("  (use \"git revert --skip\" to skip this patch)"));
		status_printf_ln(s, color,
			_("  (use \"git revert --abort\" to cancel the revert operation)"));
	}
	wt_longstatus_print_trailer(s);
}

static void show_bisect_in_progress(struct wt_status *s,
				    const char *color)
{
	if (s->state.branch)
		status_printf_ln(s, color,
				 _("You are currently bisecting, started from branch '%s'."),
				 s->state.branch);
	else
		status_printf_ln(s, color,
				 _("You are currently bisecting."));
	if (s->hints)
		status_printf_ln(s, color,
			_("  (use \"git bisect reset\" to get back to the original branch)"));
	wt_longstatus_print_trailer(s);
}

static void show_sparse_checkout_in_use(struct wt_status *s,
					const char *color)
{
	if (s->state.sparse_checkout_percentage == SPARSE_CHECKOUT_DISABLED)
		return;

	status_printf_ln(s, color,
			 _("You are in a sparse checkout with %d%% of tracked files present."),
			 s->state.sparse_checkout_percentage);
	wt_longstatus_print_trailer(s);
}

/*
 * Extract branch information from rebase/bisect
 */
static char *get_branch(const struct worktree *wt, const char *path)
{
	struct strbuf sb = STRBUF_INIT;
	struct object_id oid;
	const char *branch_name;

	if (strbuf_read_file(&sb, worktree_git_path(wt, "%s", path), 0) <= 0)
		goto got_nothing;

	while (sb.len && sb.buf[sb.len - 1] == '\n')
		strbuf_setlen(&sb, sb.len - 1);
	if (!sb.len)
		goto got_nothing;
	if (skip_prefix(sb.buf, "refs/heads/", &branch_name))
		strbuf_remove(&sb, 0, branch_name - sb.buf);
	else if (starts_with(sb.buf, "refs/"))
		;
	else if (!get_oid_hex(sb.buf, &oid)) {
		strbuf_reset(&sb);
		strbuf_add_unique_abbrev(&sb, &oid, DEFAULT_ABBREV);
	} else if (!strcmp(sb.buf, "detached HEAD")) /* rebase */
		goto got_nothing;
	else			/* bisect */
		;
	return strbuf_detach(&sb, NULL);

got_nothing:
	strbuf_release(&sb);
	return NULL;
}

struct grab_1st_switch_cbdata {
	struct strbuf buf;
	struct object_id noid;
};

static int grab_1st_switch(struct object_id *ooid, struct object_id *noid,
			   const char *email, timestamp_t timestamp, int tz,
			   const char *message, void *cb_data)
{
	struct grab_1st_switch_cbdata *cb = cb_data;
	const char *target = NULL, *end;

	if (!skip_prefix(message, "checkout: moving from ", &message))
		return 0;
	target = strstr(message, " to ");
	if (!target)
		return 0;
	target += strlen(" to ");
	strbuf_reset(&cb->buf);
	oidcpy(&cb->noid, noid);
	end = strchrnul(target, '\n');
	strbuf_add(&cb->buf, target, end - target);
	if (!strcmp(cb->buf.buf, "HEAD")) {
		/* HEAD is relative. Resolve it to the right reflog entry. */
		strbuf_reset(&cb->buf);
		strbuf_add_unique_abbrev(&cb->buf, noid, DEFAULT_ABBREV);
	}
	return 1;
}

static void wt_status_get_detached_from(struct repository *r,
					struct wt_status_state *state)
{
	struct grab_1st_switch_cbdata cb;
	struct commit *commit;
	struct object_id oid;
	char *ref = NULL;

	strbuf_init(&cb.buf, 0);
	if (for_each_reflog_ent_reverse("HEAD", grab_1st_switch, &cb) <= 0) {
		strbuf_release(&cb.buf);
		return;
	}

<<<<<<< HEAD
	if (dwim_ref(cb.buf.buf, cb.buf.len, &oid, &ref, 1) == 1 &&
	    /* sha1 is a commit? match without further lookup */
=======
	if (dwim_ref(cb.buf.buf, cb.buf.len, &oid, &ref) == 1 &&
	    /* oid is a commit? match without further lookup */
>>>>>>> a46d1f73
	    (oideq(&cb.noid, &oid) ||
	     /* perhaps oid is a tag, try to dereference to a commit */
	     ((commit = lookup_commit_reference_gently(r, &oid, 1)) != NULL &&
	      oideq(&cb.noid, &commit->object.oid)))) {
		const char *from = ref;
		if (!skip_prefix(from, "refs/tags/", &from))
			skip_prefix(from, "refs/remotes/", &from);
		state->detached_from = xstrdup(from);
	} else
		state->detached_from =
			xstrdup(find_unique_abbrev(&cb.noid, DEFAULT_ABBREV));
	oidcpy(&state->detached_oid, &cb.noid);
	state->detached_at = !get_oid("HEAD", &oid) &&
			     oideq(&oid, &state->detached_oid);

	free(ref);
	strbuf_release(&cb.buf);
}

int wt_status_check_rebase(const struct worktree *wt,
			   struct wt_status_state *state)
{
	struct stat st;

	if (!stat(worktree_git_path(wt, "rebase-apply"), &st)) {
		if (!stat(worktree_git_path(wt, "rebase-apply/applying"), &st)) {
			state->am_in_progress = 1;
			if (!stat(worktree_git_path(wt, "rebase-apply/patch"), &st) && !st.st_size)
				state->am_empty_patch = 1;
		} else {
			state->rebase_in_progress = 1;
			state->branch = get_branch(wt, "rebase-apply/head-name");
			state->onto = get_branch(wt, "rebase-apply/onto");
		}
	} else if (!stat(worktree_git_path(wt, "rebase-merge"), &st)) {
		if (!stat(worktree_git_path(wt, "rebase-merge/interactive"), &st))
			state->rebase_interactive_in_progress = 1;
		else
			state->rebase_in_progress = 1;
		state->branch = get_branch(wt, "rebase-merge/head-name");
		state->onto = get_branch(wt, "rebase-merge/onto");
	} else
		return 0;
	return 1;
}

int wt_status_check_bisect(const struct worktree *wt,
			   struct wt_status_state *state)
{
	struct stat st;

	if (!stat(worktree_git_path(wt, "BISECT_LOG"), &st)) {
		state->bisect_in_progress = 1;
		state->branch = get_branch(wt, "BISECT_START");
		return 1;
	}
	return 0;
}

static void wt_status_check_sparse_checkout(struct repository *r,
					    struct wt_status_state *state)
{
	int skip_worktree = 0;
	int i;

	if (!core_apply_sparse_checkout || r->index->cache_nr == 0) {
		/*
		 * Don't compute percentage of checked out files if we
		 * aren't in a sparse checkout or would get division by 0.
		 */
		state->sparse_checkout_percentage = SPARSE_CHECKOUT_DISABLED;
		return;
	}

	for (i = 0; i < r->index->cache_nr; i++) {
		struct cache_entry *ce = r->index->cache[i];
		if (ce_skip_worktree(ce))
			skip_worktree++;
	}

	state->sparse_checkout_percentage =
		100 - (100 * skip_worktree)/r->index->cache_nr;
}

void wt_status_get_state(struct repository *r,
			 struct wt_status_state *state,
			 int get_detached_from)
{
	struct stat st;
	struct object_id oid;
	enum replay_action action;

	if (!stat(git_path_merge_head(r), &st)) {
		wt_status_check_rebase(NULL, state);
		state->merge_in_progress = 1;
	} else if (wt_status_check_rebase(NULL, state)) {
		;		/* all set */
	} else if (refs_ref_exists(get_main_ref_store(r), "CHERRY_PICK_HEAD") &&
		   !get_oid("CHERRY_PICK_HEAD", &oid)) {
		state->cherry_pick_in_progress = 1;
		oidcpy(&state->cherry_pick_head_oid, &oid);
	}
	wt_status_check_bisect(NULL, state);
	if (refs_ref_exists(get_main_ref_store(r), "REVERT_HEAD") &&
	    !get_oid("REVERT_HEAD", &oid)) {
		state->revert_in_progress = 1;
		oidcpy(&state->revert_head_oid, &oid);
	}
	if (!sequencer_get_last_command(r, &action)) {
		if (action == REPLAY_PICK) {
			state->cherry_pick_in_progress = 1;
			oidcpy(&state->cherry_pick_head_oid, &null_oid);
		} else {
			state->revert_in_progress = 1;
			oidcpy(&state->revert_head_oid, &null_oid);
		}
	}
	if (get_detached_from)
		wt_status_get_detached_from(r, state);
	wt_status_check_sparse_checkout(r, state);
}

static void wt_longstatus_print_state(struct wt_status *s)
{
	const char *state_color = color(WT_STATUS_HEADER, s);
	struct wt_status_state *state = &s->state;

	if (state->merge_in_progress) {
		if (state->rebase_interactive_in_progress) {
			show_rebase_information(s, state_color);
			fputs("\n", s->fp);
		}
		show_merge_in_progress(s, state_color);
	} else if (state->am_in_progress)
		show_am_in_progress(s, state_color);
	else if (state->rebase_in_progress || state->rebase_interactive_in_progress)
		show_rebase_in_progress(s, state_color);
	else if (state->cherry_pick_in_progress)
		show_cherry_pick_in_progress(s, state_color);
	else if (state->revert_in_progress)
		show_revert_in_progress(s, state_color);
	if (state->bisect_in_progress)
		show_bisect_in_progress(s, state_color);

	if (state->sparse_checkout_percentage != SPARSE_CHECKOUT_DISABLED)
		show_sparse_checkout_in_use(s, state_color);
}

static void wt_longstatus_print(struct wt_status *s)
{
	const char *branch_color = color(WT_STATUS_ONBRANCH, s);
	const char *branch_status_color = color(WT_STATUS_HEADER, s);

	if (s->branch) {
		const char *on_what = _("On branch ");
		const char *branch_name = s->branch;
		if (!strcmp(branch_name, "HEAD")) {
			branch_status_color = color(WT_STATUS_NOBRANCH, s);
			if (s->state.rebase_in_progress ||
			    s->state.rebase_interactive_in_progress) {
				if (s->state.rebase_interactive_in_progress)
					on_what = _("interactive rebase in progress; onto ");
				else
					on_what = _("rebase in progress; onto ");
				branch_name = s->state.onto;
			} else if (s->state.detached_from) {
				branch_name = s->state.detached_from;
				if (s->state.detached_at)
					on_what = HEAD_DETACHED_AT;
				else
					on_what = HEAD_DETACHED_FROM;
			} else {
				branch_name = "";
				on_what = _("Not currently on any branch.");
			}
		} else
			skip_prefix(branch_name, "refs/heads/", &branch_name);
		status_printf(s, color(WT_STATUS_HEADER, s), "%s", "");
		status_printf_more(s, branch_status_color, "%s", on_what);
		status_printf_more(s, branch_color, "%s\n", branch_name);
		if (!s->is_initial)
			wt_longstatus_print_tracking(s);
	}

	wt_longstatus_print_state(s);

	if (s->is_initial) {
		status_printf_ln(s, color(WT_STATUS_HEADER, s), "%s", "");
		status_printf_ln(s, color(WT_STATUS_HEADER, s),
				 s->commit_template
				 ? _("Initial commit")
				 : _("No commits yet"));
		status_printf_ln(s, color(WT_STATUS_HEADER, s), "%s", "");
	}

	wt_longstatus_print_updated(s);
	wt_longstatus_print_unmerged(s);
	wt_longstatus_print_changed(s);
	if (s->submodule_summary &&
	    (!s->ignore_submodule_arg ||
	     strcmp(s->ignore_submodule_arg, "all"))) {
		wt_longstatus_print_submodule_summary(s, 0);  /* staged */
		wt_longstatus_print_submodule_summary(s, 1);  /* unstaged */
	}
	if (s->show_untracked_files) {
		wt_longstatus_print_other(s, &s->untracked, _("Untracked files"), "add");
		if (s->show_ignored_mode)
			wt_longstatus_print_other(s, &s->ignored, _("Ignored files"), "add -f");
		if (advice_status_u_option && 2000 < s->untracked_in_ms) {
			status_printf_ln(s, GIT_COLOR_NORMAL, "%s", "");
			status_printf_ln(s, GIT_COLOR_NORMAL,
					 _("It took %.2f seconds to enumerate untracked files. 'status -uno'\n"
					   "may speed it up, but you have to be careful not to forget to add\n"
					   "new files yourself (see 'git help status')."),
					 s->untracked_in_ms / 1000.0);
		}
	} else if (s->committable)
		status_printf_ln(s, GIT_COLOR_NORMAL, _("Untracked files not listed%s"),
			s->hints
			? _(" (use -u option to show untracked files)") : "");

	if (s->verbose)
		wt_longstatus_print_verbose(s);
	if (!s->committable) {
		if (s->amend)
			status_printf_ln(s, GIT_COLOR_NORMAL, _("No changes"));
		else if (s->nowarn)
			; /* nothing */
		else if (s->workdir_dirty) {
			if (s->hints)
				fprintf(s->fp, _("no changes added to commit "
						 "(use \"git add\" and/or "
						 "\"git commit -a\")\n"));
			else
				fprintf(s->fp, _("no changes added to "
						 "commit\n"));
		} else if (s->untracked.nr) {
			if (s->hints)
				fprintf(s->fp, _("nothing added to commit but "
						 "untracked files present (use "
						 "\"git add\" to track)\n"));
			else
				fprintf(s->fp, _("nothing added to commit but "
						 "untracked files present\n"));
		} else if (s->is_initial) {
			if (s->hints)
				fprintf(s->fp, _("nothing to commit (create/"
						 "copy files and use \"git "
						 "add\" to track)\n"));
			else
				fprintf(s->fp, _("nothing to commit\n"));
		} else if (!s->show_untracked_files) {
			if (s->hints)
				fprintf(s->fp, _("nothing to commit (use -u to "
						 "show untracked files)\n"));
			else
				fprintf(s->fp, _("nothing to commit\n"));
		} else
			fprintf(s->fp, _("nothing to commit, working tree "
					 "clean\n"));
	}
	if(s->show_stash)
		wt_longstatus_print_stash_summary(s);
}

static void wt_shortstatus_unmerged(struct string_list_item *it,
			   struct wt_status *s)
{
	struct wt_status_change_data *d = it->util;
	const char *how = "??";

	switch (d->stagemask) {
	case 1: how = "DD"; break; /* both deleted */
	case 2: how = "AU"; break; /* added by us */
	case 3: how = "UD"; break; /* deleted by them */
	case 4: how = "UA"; break; /* added by them */
	case 5: how = "DU"; break; /* deleted by us */
	case 6: how = "AA"; break; /* both added */
	case 7: how = "UU"; break; /* both modified */
	}
	color_fprintf(s->fp, color(WT_STATUS_UNMERGED, s), "%s", how);
	if (s->null_termination) {
		fprintf(s->fp, " %s%c", it->string, 0);
	} else {
		struct strbuf onebuf = STRBUF_INIT;
		const char *one;
<<<<<<< HEAD
		one = quote_path(it->string, s->prefix, &onebuf, QUOTE_PATH_QUOTE_SP);
		printf(" %s\n", one);
=======
		one = quote_path(it->string, s->prefix, &onebuf);
		fprintf(s->fp, " %s\n", one);
>>>>>>> a46d1f73
		strbuf_release(&onebuf);
	}
}

static void wt_shortstatus_status(struct string_list_item *it,
			 struct wt_status *s)
{
	struct wt_status_change_data *d = it->util;

	if (d->index_status)
		color_fprintf(s->fp, color(WT_STATUS_UPDATED, s), "%c", d->index_status);
	else
		fputc(' ', s->fp);
	if (d->worktree_status)
		color_fprintf(s->fp, color(WT_STATUS_CHANGED, s), "%c", d->worktree_status);
	else
		fputc(' ', s->fp);
	fputc(' ', s->fp);
	if (s->null_termination) {
		fprintf(s->fp, "%s%c", it->string, 0);
		if (d->rename_source)
			fprintf(s->fp, "%s%c", d->rename_source, 0);
	} else {
		struct strbuf onebuf = STRBUF_INIT;
		const char *one;

		if (d->rename_source) {
<<<<<<< HEAD
			one = quote_path(d->rename_source, s->prefix, &onebuf,
					 QUOTE_PATH_QUOTE_SP);
			printf("%s -> ", one);
			strbuf_release(&onebuf);
		}
		one = quote_path(it->string, s->prefix, &onebuf, QUOTE_PATH_QUOTE_SP);
		printf("%s\n", one);
=======
			one = quote_path(d->rename_source, s->prefix, &onebuf);
			if (*one != '"' && strchr(one, ' ') != NULL) {
				fputc('"', s->fp);
				strbuf_addch(&onebuf, '"');
				one = onebuf.buf;
			}
			fprintf(s->fp, "%s -> ", one);
			strbuf_release(&onebuf);
		}
		one = quote_path(it->string, s->prefix, &onebuf);
		if (*one != '"' && strchr(one, ' ') != NULL) {
			fputc('"', s->fp);
			strbuf_addch(&onebuf, '"');
			one = onebuf.buf;
		}
		fprintf(s->fp, "%s\n", one);
>>>>>>> a46d1f73
		strbuf_release(&onebuf);
	}
}

static void wt_shortstatus_other(struct string_list_item *it,
				 struct wt_status *s, const char *sign)
{
	if (s->null_termination) {
		fprintf(s->fp, "%s %s%c", sign, it->string, 0);
	} else {
		struct strbuf onebuf = STRBUF_INIT;
		const char *one;
		one = quote_path(it->string, s->prefix, &onebuf, QUOTE_PATH_QUOTE_SP);
		color_fprintf(s->fp, color(WT_STATUS_UNTRACKED, s), "%s", sign);
		fprintf(s->fp, " %s\n", one);
		strbuf_release(&onebuf);
	}
}

static void wt_shortstatus_print_tracking(struct wt_status *s)
{
	struct branch *branch;
	const char *header_color = color(WT_STATUS_HEADER, s);
	const char *branch_color_local = color(WT_STATUS_LOCAL_BRANCH, s);
	const char *branch_color_remote = color(WT_STATUS_REMOTE_BRANCH, s);

	const char *base;
	char *short_base;
	const char *branch_name;
	int num_ours, num_theirs, sti;
	int upstream_is_gone = 0;

	color_fprintf(s->fp, color(WT_STATUS_HEADER, s), "## ");

	if (!s->branch)
		return;
	branch_name = s->branch;

#define LABEL(string) (s->no_gettext ? (string) : _(string))

	if (s->is_initial)
		color_fprintf(s->fp, header_color, LABEL(N_("No commits yet on ")));

	if (!strcmp(s->branch, "HEAD")) {
		color_fprintf(s->fp, color(WT_STATUS_NOBRANCH, s), "%s",
			      LABEL(N_("HEAD (no branch)")));
		goto conclude;
	}

	skip_prefix(branch_name, "refs/heads/", &branch_name);

	branch = branch_get(branch_name);

	color_fprintf(s->fp, branch_color_local, "%s", branch_name);

	sti = stat_tracking_info(branch, &num_ours, &num_theirs, &base,
				 0, s->ahead_behind_flags);
	if (sti < 0) {
		if (!base)
			goto conclude;

		upstream_is_gone = 1;
	}

	short_base = shorten_unambiguous_ref(base, 0);
	color_fprintf(s->fp, header_color, "...");
	color_fprintf(s->fp, branch_color_remote, "%s", short_base);
	free(short_base);

	if (!upstream_is_gone && !sti)
		goto conclude;

	color_fprintf(s->fp, header_color, " [");
	if (upstream_is_gone) {
		color_fprintf(s->fp, header_color, LABEL(N_("gone")));
	} else if (s->ahead_behind_flags == AHEAD_BEHIND_QUICK) {
		color_fprintf(s->fp, header_color, LABEL(N_("different")));
	} else if (!num_ours) {
		color_fprintf(s->fp, header_color, LABEL(N_("behind ")));
		color_fprintf(s->fp, branch_color_remote, "%d", num_theirs);
	} else if (!num_theirs) {
		color_fprintf(s->fp, header_color, LABEL(N_("ahead ")));
		color_fprintf(s->fp, branch_color_local, "%d", num_ours);
	} else {
		color_fprintf(s->fp, header_color, LABEL(N_("ahead ")));
		color_fprintf(s->fp, branch_color_local, "%d", num_ours);
		color_fprintf(s->fp, header_color, ", %s", LABEL(N_("behind ")));
		color_fprintf(s->fp, branch_color_remote, "%d", num_theirs);
	}

	color_fprintf(s->fp, header_color, "]");
 conclude:
	fputc(s->null_termination ? '\0' : '\n', s->fp);
}

static void wt_shortstatus_print(struct wt_status *s)
{
	struct string_list_item *it;

	if (s->show_branch)
		wt_shortstatus_print_tracking(s);

	for_each_string_list_item(it, &s->change) {
		struct wt_status_change_data *d = it->util;

		if (d->stagemask)
			wt_shortstatus_unmerged(it, s);
		else
			wt_shortstatus_status(it, s);
	}
	for_each_string_list_item(it, &s->untracked)
		wt_shortstatus_other(it, s, "??");

	for_each_string_list_item(it, &s->ignored)
		wt_shortstatus_other(it, s, "!!");
}

static void wt_porcelain_print(struct wt_status *s)
{
	s->use_color = 0;
	s->relative_paths = 0;
	s->prefix = NULL;
	s->no_gettext = 1;
	wt_shortstatus_print(s);
}

/*
 * Print branch information for porcelain v2 output.  These lines
 * are printed when the '--branch' parameter is given.
 *
 *    # branch.oid <commit><eol>
 *    # branch.head <head><eol>
 *   [# branch.upstream <upstream><eol>
 *   [# branch.ab +<ahead> -<behind><eol>]]
 *
 *      <commit> ::= the current commit hash or the literal
 *                   "(initial)" to indicate an initialized repo
 *                   with no commits.
 *
 *        <head> ::= <branch_name> the current branch name or
 *                   "(detached)" literal when detached head or
 *                   "(unknown)" when something is wrong.
 *
 *    <upstream> ::= the upstream branch name, when set.
 *
 *       <ahead> ::= integer ahead value or '?'.
 *
 *      <behind> ::= integer behind value or '?'.
 *
 * The end-of-line is defined by the -z flag.
 *
 *                 <eol> ::= NUL when -z,
 *                           LF when NOT -z.
 *
 * When an upstream is set and present, the 'branch.ab' line will
 * be printed with the ahead/behind counts for the branch and the
 * upstream.  When AHEAD_BEHIND_QUICK is requested and the branches
 * are different, '?' will be substituted for the actual count.
 */
static void wt_porcelain_v2_print_tracking(struct wt_status *s)
{
	struct branch *branch;
	const char *base;
	const char *branch_name;
	int ab_info, nr_ahead, nr_behind;
	char eol = s->null_termination ? '\0' : '\n';

	fprintf(s->fp, "# branch.oid %s%c",
			(s->is_initial ? "(initial)" : oid_to_hex(&s->oid_commit)),
			eol);

	if (!s->branch)
		fprintf(s->fp, "# branch.head %s%c", "(unknown)", eol);
	else {
		if (!strcmp(s->branch, "HEAD")) {
			fprintf(s->fp, "# branch.head %s%c", "(detached)", eol);

			if (s->state.rebase_in_progress ||
			    s->state.rebase_interactive_in_progress)
				branch_name = s->state.onto;
			else if (s->state.detached_from)
				branch_name = s->state.detached_from;
			else
				branch_name = "";
		} else {
			branch_name = NULL;
			skip_prefix(s->branch, "refs/heads/", &branch_name);

			fprintf(s->fp, "# branch.head %s%c", branch_name, eol);
		}

		/* Lookup stats on the upstream tracking branch, if set. */
		branch = branch_get(branch_name);
		base = NULL;
		ab_info = stat_tracking_info(branch, &nr_ahead, &nr_behind,
					     &base, 0, s->ahead_behind_flags);
		if (base) {
			base = shorten_unambiguous_ref(base, 0);
			fprintf(s->fp, "# branch.upstream %s%c", base, eol);
			free((char *)base);

			if (ab_info > 0) {
				/* different */
				if (nr_ahead || nr_behind)
					fprintf(s->fp, "# branch.ab +%d -%d%c",
						nr_ahead, nr_behind, eol);
				else
					fprintf(s->fp, "# branch.ab +? -?%c",
						eol);
			} else if (!ab_info) {
				/* same */
				fprintf(s->fp, "# branch.ab +0 -0%c", eol);
			}
		}
	}
}

/*
 * Convert various submodule status values into a
 * fixed-length string of characters in the buffer provided.
 */
static void wt_porcelain_v2_submodule_state(
	struct wt_status_change_data *d,
	char sub[5])
{
	if (S_ISGITLINK(d->mode_head) ||
		S_ISGITLINK(d->mode_index) ||
		S_ISGITLINK(d->mode_worktree)) {
		sub[0] = 'S';
		sub[1] = d->new_submodule_commits ? 'C' : '.';
		sub[2] = (d->dirty_submodule & DIRTY_SUBMODULE_MODIFIED) ? 'M' : '.';
		sub[3] = (d->dirty_submodule & DIRTY_SUBMODULE_UNTRACKED) ? 'U' : '.';
	} else {
		sub[0] = 'N';
		sub[1] = '.';
		sub[2] = '.';
		sub[3] = '.';
	}
	sub[4] = 0;
}

/*
 * Fix-up changed entries before we print them.
 */
static void wt_porcelain_v2_fix_up_changed(struct string_list_item *it)
{
	struct wt_status_change_data *d = it->util;

	if (!d->index_status) {
		/*
		 * This entry is unchanged in the index (relative to the head).
		 * Therefore, the collect_updated_cb was never called for this
		 * entry (during the head-vs-index scan) and so the head column
		 * fields were never set.
		 *
		 * We must have data for the index column (from the
		 * index-vs-worktree scan (otherwise, this entry should not be
		 * in the list of changes)).
		 *
		 * Copy index column fields to the head column, so that our
		 * output looks complete.
		 */
		assert(d->mode_head == 0);
		d->mode_head = d->mode_index;
		oidcpy(&d->oid_head, &d->oid_index);
	}

	if (!d->worktree_status) {
		/*
		 * This entry is unchanged in the worktree (relative to the index).
		 * Therefore, the collect_changed_cb was never called for this entry
		 * (during the index-vs-worktree scan) and so the worktree column
		 * fields were never set.
		 *
		 * We must have data for the index column (from the head-vs-index
		 * scan).
		 *
		 * Copy the index column fields to the worktree column so that
		 * our output looks complete.
		 *
		 * Note that we only have a mode field in the worktree column
		 * because the scan code tries really hard to not have to compute it.
		 */
		assert(d->mode_worktree == 0);
		d->mode_worktree = d->mode_index;
	}
}

/*
 * Print porcelain v2 info for tracked entries with changes.
 */
static void wt_porcelain_v2_print_changed_entry(
	struct string_list_item *it,
	struct wt_status *s)
{
	struct wt_status_change_data *d = it->util;
	struct strbuf buf = STRBUF_INIT;
	struct strbuf buf_from = STRBUF_INIT;
	const char *path = NULL;
	const char *path_from = NULL;
	char key[3];
	char submodule_token[5];
	char sep_char, eol_char;

	wt_porcelain_v2_fix_up_changed(it);
	wt_porcelain_v2_submodule_state(d, submodule_token);

	key[0] = d->index_status ? d->index_status : '.';
	key[1] = d->worktree_status ? d->worktree_status : '.';
	key[2] = 0;

	if (s->null_termination) {
		/*
		 * In -z mode, we DO NOT C-quote pathnames.  Current path is ALWAYS first.
		 * A single NUL character separates them.
		 */
		sep_char = '\0';
		eol_char = '\0';
		path = it->string;
		path_from = d->rename_source;
	} else {
		/*
		 * Path(s) are C-quoted if necessary. Current path is ALWAYS first.
		 * The source path is only present when necessary.
		 * A single TAB separates them (because paths can contain spaces
		 * which are not escaped and C-quoting does escape TAB characters).
		 */
		sep_char = '\t';
		eol_char = '\n';
		path = quote_path(it->string, s->prefix, &buf, 0);
		if (d->rename_source)
			path_from = quote_path(d->rename_source, s->prefix, &buf_from, 0);
	}

	if (path_from)
		fprintf(s->fp, "2 %s %s %06o %06o %06o %s %s %c%d %s%c%s%c",
				key, submodule_token,
				d->mode_head, d->mode_index, d->mode_worktree,
				oid_to_hex(&d->oid_head), oid_to_hex(&d->oid_index),
				d->rename_status, d->rename_score,
				path, sep_char, path_from, eol_char);
	else
		fprintf(s->fp, "1 %s %s %06o %06o %06o %s %s %s%c",
				key, submodule_token,
				d->mode_head, d->mode_index, d->mode_worktree,
				oid_to_hex(&d->oid_head), oid_to_hex(&d->oid_index),
				path, eol_char);

	strbuf_release(&buf);
	strbuf_release(&buf_from);
}

/*
 * Print porcelain v2 status info for unmerged entries.
 */
static void wt_porcelain_v2_print_unmerged_entry(
	struct string_list_item *it,
	struct wt_status *s)
{
	struct wt_status_change_data *d = it->util;
	struct index_state *istate = s->repo->index;
	const struct cache_entry *ce;
	struct strbuf buf_index = STRBUF_INIT;
	const char *path_index = NULL;
	int pos, stage, sum;
	struct {
		int mode;
		struct object_id oid;
	} stages[3];
	char *key;
	char submodule_token[5];
	char unmerged_prefix = 'u';
	char eol_char = s->null_termination ? '\0' : '\n';

	wt_porcelain_v2_submodule_state(d, submodule_token);

	switch (d->stagemask) {
	case 1: key = "DD"; break; /* both deleted */
	case 2: key = "AU"; break; /* added by us */
	case 3: key = "UD"; break; /* deleted by them */
	case 4: key = "UA"; break; /* added by them */
	case 5: key = "DU"; break; /* deleted by us */
	case 6: key = "AA"; break; /* both added */
	case 7: key = "UU"; break; /* both modified */
	default:
		BUG("unhandled unmerged status %x", d->stagemask);
	}

	/*
	 * Disregard d.aux.porcelain_v2 data that we accumulated
	 * for the head and index columns during the scans and
	 * replace with the actual stage data.
	 *
	 * Note that this is a last-one-wins for each the individual
	 * stage [123] columns in the event of multiple cache entries
	 * for same stage.
	 */
	memset(stages, 0, sizeof(stages));
	sum = 0;
	pos = index_name_pos(istate, it->string, strlen(it->string));
	assert(pos < 0);
	pos = -pos-1;
	while (pos < istate->cache_nr) {
		ce = istate->cache[pos++];
		stage = ce_stage(ce);
		if (strcmp(ce->name, it->string) || !stage)
			break;
		stages[stage - 1].mode = ce->ce_mode;
		oidcpy(&stages[stage - 1].oid, &ce->oid);
		sum |= (1 << (stage - 1));
	}
	if (sum != d->stagemask)
		BUG("observed stagemask 0x%x != expected stagemask 0x%x", sum, d->stagemask);

	if (s->null_termination)
		path_index = it->string;
	else
		path_index = quote_path(it->string, s->prefix, &buf_index, 0);

	fprintf(s->fp, "%c %s %s %06o %06o %06o %06o %s %s %s %s%c",
			unmerged_prefix, key, submodule_token,
			stages[0].mode, /* stage 1 */
			stages[1].mode, /* stage 2 */
			stages[2].mode, /* stage 3 */
			d->mode_worktree,
			oid_to_hex(&stages[0].oid), /* stage 1 */
			oid_to_hex(&stages[1].oid), /* stage 2 */
			oid_to_hex(&stages[2].oid), /* stage 3 */
			path_index,
			eol_char);

	strbuf_release(&buf_index);
}

/*
 * Print porcelain V2 status info for untracked and ignored entries.
 */
static void wt_porcelain_v2_print_other(
	struct string_list_item *it,
	struct wt_status *s,
	char prefix)
{
	struct strbuf buf = STRBUF_INIT;
	const char *path;
	char eol_char;

	if (s->null_termination) {
		path = it->string;
		eol_char = '\0';
	} else {
		path = quote_path(it->string, s->prefix, &buf, 0);
		eol_char = '\n';
	}

	fprintf(s->fp, "%c %s%c", prefix, path, eol_char);

	strbuf_release(&buf);
}

/*
 * Print porcelain V2 status.
 *
 * [<v2_branch>]
 * [<v2_changed_items>]*
 * [<v2_unmerged_items>]*
 * [<v2_untracked_items>]*
 * [<v2_ignored_items>]*
 *
 */
static void wt_porcelain_v2_print(struct wt_status *s)
{
	struct wt_status_change_data *d;
	struct string_list_item *it;
	int i;

	if (s->show_branch)
		wt_porcelain_v2_print_tracking(s);

	for (i = 0; i < s->change.nr; i++) {
		it = &(s->change.items[i]);
		d = it->util;
		if (!d->stagemask)
			wt_porcelain_v2_print_changed_entry(it, s);
	}

	for (i = 0; i < s->change.nr; i++) {
		it = &(s->change.items[i]);
		d = it->util;
		if (d->stagemask)
			wt_porcelain_v2_print_unmerged_entry(it, s);
	}

	for (i = 0; i < s->untracked.nr; i++) {
		it = &(s->untracked.items[i]);
		wt_porcelain_v2_print_other(it, s, '?');
	}

	for (i = 0; i < s->ignored.nr; i++) {
		it = &(s->ignored.items[i]);
		wt_porcelain_v2_print_other(it, s, '!');
	}
}

void wt_status_print(struct wt_status *s)
{
	trace2_data_intmax("status", s->repo, "count/changed", s->change.nr);
	trace2_data_intmax("status", s->repo, "count/untracked",
			   s->untracked.nr);
	trace2_data_intmax("status", s->repo, "count/ignored", s->ignored.nr);

	trace2_region_enter("status", "print", s->repo);

	switch (s->status_format) {
	case STATUS_FORMAT_SHORT:
		wt_shortstatus_print(s);
		break;
	case STATUS_FORMAT_PORCELAIN:
		wt_porcelain_print(s);
		break;
	case STATUS_FORMAT_PORCELAIN_V2:
		wt_porcelain_v2_print(s);
		break;
	case STATUS_FORMAT_UNSPECIFIED:
		BUG("finalize_deferred_config() should have been called");
		break;
	case STATUS_FORMAT_NONE:
	case STATUS_FORMAT_LONG:
		wt_longstatus_print(s);
		break;
	}

	trace2_region_leave("status", "print", s->repo);
}

/**
 * Returns 1 if there are unstaged changes, 0 otherwise.
 */
int has_unstaged_changes(struct repository *r, int ignore_submodules)
{
	struct rev_info rev_info;
	int result;

	repo_init_revisions(r, &rev_info, NULL);
	if (ignore_submodules) {
		rev_info.diffopt.flags.ignore_submodules = 1;
		rev_info.diffopt.flags.override_submodule_config = 1;
	}
	rev_info.diffopt.flags.quick = 1;
	diff_setup_done(&rev_info.diffopt);
	result = run_diff_files(&rev_info, 0);
	return diff_result_code(&rev_info.diffopt, result);
}

/**
 * Returns 1 if there are uncommitted changes, 0 otherwise.
 */
int has_uncommitted_changes(struct repository *r,
			    int ignore_submodules)
{
	struct rev_info rev_info;
	int result;

	if (is_index_unborn(r->index))
		return 0;

	repo_init_revisions(r, &rev_info, NULL);
	if (ignore_submodules)
		rev_info.diffopt.flags.ignore_submodules = 1;
	rev_info.diffopt.flags.quick = 1;

	add_head_to_pending(&rev_info);
	if (!rev_info.pending.nr) {
		/*
		 * We have no head (or it's corrupt); use the empty tree,
		 * which will complain if the index is non-empty.
		 */
		struct tree *tree = lookup_tree(r, the_hash_algo->empty_tree);
		add_pending_object(&rev_info, &tree->object, "");
	}

	diff_setup_done(&rev_info.diffopt);
	result = run_diff_index(&rev_info, 1);
	return diff_result_code(&rev_info.diffopt, result);
}

/**
 * If the work tree has unstaged or uncommitted changes, dies with the
 * appropriate message.
 */
int require_clean_work_tree(struct repository *r,
			    const char *action,
			    const char *hint,
			    int ignore_submodules,
			    int gently)
{
	struct lock_file lock_file = LOCK_INIT;
	int err = 0, fd;

	fd = repo_hold_locked_index(r, &lock_file, 0);
	refresh_index(r->index, REFRESH_QUIET, NULL, NULL, NULL);
	if (0 <= fd)
		repo_update_index_if_able(r, &lock_file);
	rollback_lock_file(&lock_file);

	if (has_unstaged_changes(r, ignore_submodules)) {
		/* TRANSLATORS: the action is e.g. "pull with rebase" */
		error(_("cannot %s: You have unstaged changes."), _(action));
		err = 1;
	}

	if (has_uncommitted_changes(r, ignore_submodules)) {
		if (err)
			error(_("additionally, your index contains uncommitted changes."));
		else
			error(_("cannot %s: Your index contains uncommitted changes."),
			      _(action));
		err = 1;
	}

	if (err) {
		if (hint)
			error("%s", hint);
		if (!gently)
			exit(128);
	}

	return err;
}<|MERGE_RESOLUTION|>--- conflicted
+++ resolved
@@ -1572,13 +1572,8 @@
 		return;
 	}
 
-<<<<<<< HEAD
 	if (dwim_ref(cb.buf.buf, cb.buf.len, &oid, &ref, 1) == 1 &&
-	    /* sha1 is a commit? match without further lookup */
-=======
-	if (dwim_ref(cb.buf.buf, cb.buf.len, &oid, &ref) == 1 &&
 	    /* oid is a commit? match without further lookup */
->>>>>>> a46d1f73
 	    (oideq(&cb.noid, &oid) ||
 	     /* perhaps oid is a tag, try to dereference to a commit */
 	     ((commit = lookup_commit_reference_gently(r, &oid, 1)) != NULL &&
@@ -1865,13 +1860,8 @@
 	} else {
 		struct strbuf onebuf = STRBUF_INIT;
 		const char *one;
-<<<<<<< HEAD
 		one = quote_path(it->string, s->prefix, &onebuf, QUOTE_PATH_QUOTE_SP);
-		printf(" %s\n", one);
-=======
-		one = quote_path(it->string, s->prefix, &onebuf);
 		fprintf(s->fp, " %s\n", one);
->>>>>>> a46d1f73
 		strbuf_release(&onebuf);
 	}
 }
@@ -1899,32 +1889,13 @@
 		const char *one;
 
 		if (d->rename_source) {
-<<<<<<< HEAD
 			one = quote_path(d->rename_source, s->prefix, &onebuf,
 					 QUOTE_PATH_QUOTE_SP);
-			printf("%s -> ", one);
-			strbuf_release(&onebuf);
-		}
-		one = quote_path(it->string, s->prefix, &onebuf, QUOTE_PATH_QUOTE_SP);
-		printf("%s\n", one);
-=======
-			one = quote_path(d->rename_source, s->prefix, &onebuf);
-			if (*one != '"' && strchr(one, ' ') != NULL) {
-				fputc('"', s->fp);
-				strbuf_addch(&onebuf, '"');
-				one = onebuf.buf;
-			}
 			fprintf(s->fp, "%s -> ", one);
 			strbuf_release(&onebuf);
 		}
-		one = quote_path(it->string, s->prefix, &onebuf);
-		if (*one != '"' && strchr(one, ' ') != NULL) {
-			fputc('"', s->fp);
-			strbuf_addch(&onebuf, '"');
-			one = onebuf.buf;
-		}
+		one = quote_path(it->string, s->prefix, &onebuf, QUOTE_PATH_QUOTE_SP);
 		fprintf(s->fp, "%s\n", one);
->>>>>>> a46d1f73
 		strbuf_release(&onebuf);
 	}
 }
