#ifndef TRANSPORT_H
#define TRANSPORT_H

#include "cache.h"
#include "run-command.h"
#include "remote.h"
#include "list-objects-filter-options.h"
#include "string-list.h"

struct git_transport_options {
	unsigned thin : 1;
	unsigned keep : 1;
	unsigned followtags : 1;
	unsigned check_self_contained_and_connected : 1;
	unsigned self_contained_and_connected : 1;
	unsigned update_shallow : 1;
	unsigned deepen_relative : 1;

	/* see documentation of corresponding flag in fetch-pack.h */
	unsigned from_promisor : 1;

	/*
	 * If this transport supports connect or stateless-connect,
	 * the corresponding field in struct fetch_pack_args is copied
	 * here after fetching.
	 *
	 * See the definition of connectivity_checked in struct
	 * fetch_pack_args for more information.
	 */
	unsigned connectivity_checked:1;

	int depth;
	const char *deepen_since;
	const struct string_list *deepen_not;
	const char *uploadpack;
	const char *receivepack;
	struct push_cas_option *cas;
	struct list_objects_filter_options filter_options;

	/*
	 * This is only used during fetch. See the documentation of
	 * negotiation_tips in struct fetch_pack_args.
	 *
	 * This field is only supported by transports that support connect or
	 * stateless_connect. Set this field directly instead of using
	 * transport_set_option().
	 */
	struct oid_array *negotiation_tips;

	/*
	 * When pushing, if this is not a null OID, indicates an ancestor of
	 * the commits to be pushed that is believed to be known by the server.
	 */
	struct object_id push_base;
};

enum transport_family {
	TRANSPORT_FAMILY_ALL = 0,
	TRANSPORT_FAMILY_IPV4,
	TRANSPORT_FAMILY_IPV6
};

struct transport {
	const struct transport_vtable *vtable;

	struct remote *remote;
	const char *url;
	void *data;
	const struct ref *remote_refs;

	/**
	 * Indicates whether we already called get_refs_list(); set by
	 * transport.c::transport_get_remote_refs().
	 */
	unsigned got_remote_refs : 1;

	/*
	 * Transports that call take-over destroys the data specific to
	 * the transport type while doing so, and cannot be reused.
	 */
	unsigned cannot_reuse : 1;

	/*
	 * A hint from caller that it will be performing a clone, not
	 * normal fetch. IOW the repository is guaranteed empty.
	 */
	unsigned cloning : 1;

	/*
	 * Indicates that the transport is connected via a half-duplex
	 * connection and should operate in stateless-rpc mode.
	 */
	unsigned stateless_rpc : 1;

	/*
	 * These strings will be passed to the {pre, post}-receive hook,
	 * on the remote side, if both sides support the push options capability.
	 */
	const struct string_list *push_options;

	/*
	 * These strings will be passed to the remote side on each command
	 * request, if both sides support the server-option capability.
	 */
	const struct string_list *server_options;

	struct string_list pack_lockfiles;

	signed verbose : 3;
	/**
	 * Transports should not set this directly, and should use this
	 * value without having to check isatty(2), -q/--quiet
	 * (transport->verbose < 0), etc. - checking has already been done
	 * in transport_set_verbosity().
	 **/
	unsigned progress : 1;
	/*
	 * If transport is at least potentially smart, this points to
	 * git_transport_options structure to use in case transport
	 * actually turns out to be smart.
	 */
	struct git_transport_options *smart_options;

	enum transport_family family;

	const struct git_hash_algo *hash_algo;
};

#define TRANSPORT_PUSH_ALL			(1<<0)
#define TRANSPORT_PUSH_FORCE			(1<<1)
#define TRANSPORT_PUSH_DRY_RUN			(1<<2)
#define TRANSPORT_PUSH_MIRROR			(1<<3)
#define TRANSPORT_PUSH_PORCELAIN		(1<<4)
#define TRANSPORT_PUSH_SET_UPSTREAM		(1<<5)
#define TRANSPORT_RECURSE_SUBMODULES_CHECK	(1<<6)
#define TRANSPORT_PUSH_PRUNE			(1<<7)
#define TRANSPORT_RECURSE_SUBMODULES_ON_DEMAND	(1<<8)
#define TRANSPORT_PUSH_NO_HOOK			(1<<9)
#define TRANSPORT_PUSH_FOLLOW_TAGS		(1<<10)
#define TRANSPORT_PUSH_CERT_ALWAYS		(1<<11)
#define TRANSPORT_PUSH_CERT_IF_ASKED		(1<<12)
#define TRANSPORT_PUSH_ATOMIC			(1<<13)
#define TRANSPORT_PUSH_OPTIONS			(1<<14)
#define TRANSPORT_RECURSE_SUBMODULES_ONLY	(1<<15)
#define TRANSPORT_PUSH_FORCE_IF_INCLUDES	(1<<16)

int transport_summary_width(const struct ref *refs);

/* Returns a transport suitable for the url */
struct transport *transport_get(struct remote *, const char *);

/*
 * Check whether a transport is allowed by the environment.
 *
 * Type should generally be the URL scheme, as described in
 * Documentation/git.txt
 *
 * from_user specifies if the transport was given by the user.  If unknown pass
 * a -1 to read from the environment to determine if the transport was given by
 * the user.
 *
 */
int is_transport_allowed(const char *type, int from_user);

/*
 * Check whether a transport is allowed by the environment,
 * and die otherwise.
 */
void transport_check_allowed(const char *type);

/* Transport options which apply to git:// and scp-style URLs */

/* The program to use on the remote side to send a pack */
#define TRANS_OPT_UPLOADPACK "uploadpack"

/* The program to use on the remote side to receive a pack */
#define TRANS_OPT_RECEIVEPACK "receivepack"

/* Transfer the data as a thin pack if not null */
#define TRANS_OPT_THIN "thin"

/* Check the current value of the remote ref */
#define TRANS_OPT_CAS "cas"

/* Keep the pack that was transferred if not null */
#define TRANS_OPT_KEEP "keep"

/* Limit the depth of the fetch if not null */
#define TRANS_OPT_DEPTH "depth"

/* Limit the depth of the fetch based on time if not null */
#define TRANS_OPT_DEEPEN_SINCE "deepen-since"

/* Limit the depth of the fetch based on revs if not null */
#define TRANS_OPT_DEEPEN_NOT "deepen-not"

/* Limit the deepen of the fetch if not null */
#define TRANS_OPT_DEEPEN_RELATIVE "deepen-relative"

/* Aggressively fetch annotated tags if possible */
#define TRANS_OPT_FOLLOWTAGS "followtags"

/* Accept refs that may update .git/shallow without --depth */
#define TRANS_OPT_UPDATE_SHALLOW "updateshallow"

/* Send push certificates */
#define TRANS_OPT_PUSH_CERT "pushcert"

/* Indicate that these objects are being fetched by a promisor */
#define TRANS_OPT_FROM_PROMISOR "from-promisor"

/* Filter objects for partial clone and fetch */
#define TRANS_OPT_LIST_OBJECTS_FILTER "filter"

/* Request atomic (all-or-nothing) updates when pushing */
#define TRANS_OPT_ATOMIC "atomic"

<<<<<<< HEAD
/* Require remote changes to be integrated locally. */
#define TRANS_OPT_FORCE_IF_INCLUDES "force-if-includes"
=======
/* See "push_base" in struct git_transport_options */
#define TRANS_OPT_PUSH_BASE "push-base"
>>>>>>> 535217fb

/**
 * Returns 0 if the option was used, non-zero otherwise. Prints a
 * message to stderr if the option is not used.
 **/
int transport_set_option(struct transport *transport, const char *name,
			 const char *value);
void transport_set_verbosity(struct transport *transport, int verbosity,
	int force_progress);

#define REJECT_NON_FF_HEAD      0x01
#define REJECT_NON_FF_OTHER     0x02
#define REJECT_ALREADY_EXISTS   0x04
#define REJECT_FETCH_FIRST      0x08
#define REJECT_NEEDS_FORCE      0x10
#define REJECT_REF_NEEDS_UPDATE 0x20

int transport_push(struct repository *repo,
		   struct transport *connection,
		   struct refspec *rs, int flags,
		   unsigned int * reject_reasons);

/*
 * Retrieve refs from a remote.
 *
 * Optionally a list of ref prefixes can be provided which can be sent to the
 * server (when communicating using protocol v2) to enable it to limit the ref
 * advertisement.  Since ref filtering is done on the server's end (and only
 * when using protocol v2), this can return refs which don't match the provided
 * ref_prefixes.
 */
const struct ref *transport_get_remote_refs(struct transport *transport,
					    const struct strvec *ref_prefixes);

/*
 * Fetch the hash algorithm used by a remote.
 *
 * This can only be called after fetching the remote refs.
 */
const struct git_hash_algo *transport_get_hash_algo(struct transport *transport);
int transport_fetch_refs(struct transport *transport, struct ref *refs);
void transport_unlock_pack(struct transport *transport);
int transport_disconnect(struct transport *transport);
char *transport_anonymize_url(const char *url);
void transport_take_over(struct transport *transport,
			 struct child_process *child);

int transport_connect(struct transport *transport, const char *name,
		      const char *exec, int fd[2]);

/* Transport methods defined outside transport.c */
int transport_helper_init(struct transport *transport, const char *name);
int bidirectional_transfer_loop(int input, int output);

/* common methods used by transport.c and builtin/send-pack.c */
void transport_update_tracking_ref(struct remote *remote, struct ref *ref, int verbose);

int transport_refs_pushed(struct ref *ref);

void transport_print_push_status(const char *dest, struct ref *refs,
		  int verbose, int porcelain, unsigned int *reject_reasons);

/* common method used by transport-helper.c and send-pack.c */
void reject_atomic_push(struct ref *refs, int mirror_mode);

#endif<|MERGE_RESOLUTION|>--- conflicted
+++ resolved
@@ -215,13 +215,11 @@
 /* Request atomic (all-or-nothing) updates when pushing */
 #define TRANS_OPT_ATOMIC "atomic"
 
-<<<<<<< HEAD
 /* Require remote changes to be integrated locally. */
 #define TRANS_OPT_FORCE_IF_INCLUDES "force-if-includes"
-=======
+
 /* See "push_base" in struct git_transport_options */
 #define TRANS_OPT_PUSH_BASE "push-base"
->>>>>>> 535217fb
 
 /**
  * Returns 0 if the option was used, non-zero otherwise. Prints a
