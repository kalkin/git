--- conflicted
+++ resolved
@@ -265,13 +265,9 @@
 	if (!logobj && commit_reflog->recno >= 0 && is_null_oid(&reflog->ooid)) {
 		/* a root commit, but there are still more entries to show */
 		reflog = &commit_reflog->reflogs->items[commit_reflog->recno];
-<<<<<<< HEAD
 		logobj = parse_object(&reflog->noid);
-=======
-		logobj = parse_object(reflog->noid.hash);
 		if (!logobj)
-			logobj = parse_object(reflog->ooid.hash);
->>>>>>> e30d463d
+			logobj = parse_object(&reflog->ooid);
 	}
 
 	if (!logobj || logobj->type != OBJ_COMMIT) {
