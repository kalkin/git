#!/bin/sh

test_description='split commit graph'
. ./test-lib.sh

GIT_TEST_COMMIT_GRAPH=0
GIT_TEST_COMMIT_GRAPH_CHANGED_PATHS=0

test_expect_success 'setup repo' '
	git init &&
	git config core.commitGraph true &&
	git config gc.writeCommitGraph false &&
	infodir=".git/objects/info" &&
	graphdir="$infodir/commit-graphs" &&
	test_oid_cache <<-EOM
	shallow sha1:2132
	shallow sha256:2436

	base sha1:1408
	base sha256:1528

	oid_version sha1:1
	oid_version sha256:2
	EOM
'

graph_read_expect() {
	NUM_BASE=0
	if test ! -z $2
	then
		NUM_BASE=$2
	fi
	cat >expect <<- EOF
	header: 43475048 1 $(test_oid oid_version) 4 $NUM_BASE
	num_commits: $1
	chunks: oid_fanout oid_lookup commit_metadata generation_data
	EOF
	test-tool read-graph >output &&
	test_cmp expect output
}

test_expect_success POSIXPERM 'tweak umask for modebit tests' '
	umask 022
'

test_expect_success 'create commits and write commit-graph' '
	for i in $(test_seq 3)
	do
		test_commit $i &&
		git branch commits/$i || return 1
	done &&
	git commit-graph write --reachable &&
	test_path_is_file $infodir/commit-graph &&
	graph_read_expect 3
'

graph_git_two_modes() {
	git -c core.commitGraph=true $1 >output
	git -c core.commitGraph=false $1 >expect
	test_cmp expect output
}

graph_git_behavior() {
	MSG=$1
	BRANCH=$2
	COMPARE=$3
	test_expect_success "check normal git operations: $MSG" '
		graph_git_two_modes "log --oneline $BRANCH" &&
		graph_git_two_modes "log --topo-order $BRANCH" &&
		graph_git_two_modes "log --graph $COMPARE..$BRANCH" &&
		graph_git_two_modes "branch -vv" &&
		graph_git_two_modes "merge-base -a $BRANCH $COMPARE"
	'
}

graph_git_behavior 'graph exists' commits/3 commits/1

verify_chain_files_exist() {
	for hash in $(cat $1/commit-graph-chain)
	do
		test_path_is_file $1/graph-$hash.graph || return 1
	done
}

test_expect_success 'add more commits, and write a new base graph' '
	git reset --hard commits/1 &&
	for i in $(test_seq 4 5)
	do
		test_commit $i &&
		git branch commits/$i || return 1
	done &&
	git reset --hard commits/2 &&
	for i in $(test_seq 6 10)
	do
		test_commit $i &&
		git branch commits/$i || return 1
	done &&
	git reset --hard commits/2 &&
	git merge commits/4 &&
	git branch merge/1 &&
	git reset --hard commits/4 &&
	git merge commits/6 &&
	git branch merge/2 &&
	git commit-graph write --reachable &&
	graph_read_expect 12
'

test_expect_success 'fork and fail to base a chain on a commit-graph file' '
	test_when_finished rm -rf fork &&
	git clone . fork &&
	(
		cd fork &&
		rm .git/objects/info/commit-graph &&
		echo "$(pwd)/../.git/objects" >.git/objects/info/alternates &&
		test_commit new-commit &&
		git commit-graph write --reachable --split &&
		test_path_is_file $graphdir/commit-graph-chain &&
		test_line_count = 1 $graphdir/commit-graph-chain &&
		verify_chain_files_exist $graphdir
	)
'

test_expect_success 'add three more commits, write a tip graph' '
	git reset --hard commits/3 &&
	git merge merge/1 &&
	git merge commits/5 &&
	git merge merge/2 &&
	git branch merge/3 &&
	git commit-graph write --reachable --split &&
	test_path_is_missing $infodir/commit-graph &&
	test_path_is_file $graphdir/commit-graph-chain &&
	ls $graphdir/graph-*.graph >graph-files &&
	test_line_count = 2 graph-files &&
	verify_chain_files_exist $graphdir
'

graph_git_behavior 'split commit-graph: merge 3 vs 2' merge/3 merge/2

test_expect_success 'add one commit, write a tip graph' '
	test_commit 11 &&
	git branch commits/11 &&
	git commit-graph write --reachable --split &&
	test_path_is_missing $infodir/commit-graph &&
	test_path_is_file $graphdir/commit-graph-chain &&
	ls $graphdir/graph-*.graph >graph-files &&
	test_line_count = 3 graph-files &&
	verify_chain_files_exist $graphdir
'

graph_git_behavior 'three-layer commit-graph: commit 11 vs 6' commits/11 commits/6

test_expect_success 'add one commit, write a merged graph' '
	test_commit 12 &&
	git branch commits/12 &&
	git commit-graph write --reachable --split &&
	test_path_is_file $graphdir/commit-graph-chain &&
	test_line_count = 2 $graphdir/commit-graph-chain &&
	ls $graphdir/graph-*.graph >graph-files &&
	test_line_count = 2 graph-files &&
	verify_chain_files_exist $graphdir
'

graph_git_behavior 'merged commit-graph: commit 12 vs 6' commits/12 commits/6

test_expect_success 'create fork and chain across alternate' '
	git clone . fork &&
	(
		cd fork &&
		git config core.commitGraph true &&
		rm -rf $graphdir &&
		echo "$(pwd)/../.git/objects" >.git/objects/info/alternates &&
		test_commit 13 &&
		git branch commits/13 &&
		git commit-graph write --reachable --split &&
		test_path_is_file $graphdir/commit-graph-chain &&
		test_line_count = 3 $graphdir/commit-graph-chain &&
		ls $graphdir/graph-*.graph >graph-files &&
		test_line_count = 1 graph-files &&
		git -c core.commitGraph=true  rev-list HEAD >expect &&
		git -c core.commitGraph=false rev-list HEAD >actual &&
		test_cmp expect actual &&
		test_commit 14 &&
		git commit-graph write --reachable --split --object-dir=.git/objects/ &&
		test_line_count = 3 $graphdir/commit-graph-chain &&
		ls $graphdir/graph-*.graph >graph-files &&
		test_line_count = 1 graph-files
	)
'

graph_git_behavior 'alternate: commit 13 vs 6' commits/13 commits/6

test_expect_success 'test merge stragety constants' '
	git clone . merge-2 &&
	(
		cd merge-2 &&
		git config core.commitGraph true &&
		test_line_count = 2 $graphdir/commit-graph-chain &&
		test_commit 14 &&
		git commit-graph write --reachable --split --size-multiple=2 &&
		test_line_count = 3 $graphdir/commit-graph-chain

	) &&
	git clone . merge-10 &&
	(
		cd merge-10 &&
		git config core.commitGraph true &&
		test_line_count = 2 $graphdir/commit-graph-chain &&
		test_commit 14 &&
		git commit-graph write --reachable --split --size-multiple=10 &&
		test_line_count = 1 $graphdir/commit-graph-chain &&
		ls $graphdir/graph-*.graph >graph-files &&
		test_line_count = 1 graph-files
	) &&
	git clone . merge-10-expire &&
	(
		cd merge-10-expire &&
		git config core.commitGraph true &&
		test_line_count = 2 $graphdir/commit-graph-chain &&
		test_commit 15 &&
		touch $graphdir/to-delete.graph $graphdir/to-keep.graph &&
		test-tool chmtime =1546362000 $graphdir/to-delete.graph &&
		test-tool chmtime =1546362001 $graphdir/to-keep.graph &&
		git commit-graph write --reachable --split --size-multiple=10 \
			--expire-time="2019-01-01 12:00 -05:00" &&
		test_line_count = 1 $graphdir/commit-graph-chain &&
		test_path_is_missing $graphdir/to-delete.graph &&
		test_path_is_file $graphdir/to-keep.graph &&
		ls $graphdir/graph-*.graph >graph-files &&
		test_line_count = 3 graph-files
	) &&
	git clone --no-hardlinks . max-commits &&
	(
		cd max-commits &&
		git config core.commitGraph true &&
		test_line_count = 2 $graphdir/commit-graph-chain &&
		test_commit 16 &&
		test_commit 17 &&
		git commit-graph write --reachable --split --max-commits=1 &&
		test_line_count = 1 $graphdir/commit-graph-chain &&
		ls $graphdir/graph-*.graph >graph-files &&
		test_line_count = 1 graph-files
	)
'

test_expect_success 'remove commit-graph-chain file after flattening' '
	git clone . flatten &&
	(
		cd flatten &&
		test_line_count = 2 $graphdir/commit-graph-chain &&
		git commit-graph write --reachable &&
		test_path_is_missing $graphdir/commit-graph-chain &&
		ls $graphdir >graph-files &&
		test_line_count = 0 graph-files
	)
'

corrupt_file() {
	file=$1
	pos=$2
	data="${3:-\0}"
	chmod a+w "$file" &&
	printf "$data" | dd of="$file" bs=1 seek="$pos" conv=notrunc
}

test_expect_success 'verify hashes along chain, even in shallow' '
	git clone --no-hardlinks . verify &&
	(
		cd verify &&
		git commit-graph verify &&
		base_file=$graphdir/graph-$(head -n 1 $graphdir/commit-graph-chain).graph &&
		corrupt_file "$base_file" $(test_oid shallow) "\01" &&
		test_must_fail git commit-graph verify --shallow 2>test_err &&
		grep -v "^+" test_err >err &&
		test_i18ngrep "incorrect checksum" err
	)
'

test_expect_success 'verify --shallow does not check base contents' '
	git clone --no-hardlinks . verify-shallow &&
	(
		cd verify-shallow &&
		git commit-graph verify &&
		base_file=$graphdir/graph-$(head -n 1 $graphdir/commit-graph-chain).graph &&
		corrupt_file "$base_file" 1000 "\01" &&
		git commit-graph verify --shallow &&
		test_must_fail git commit-graph verify 2>test_err &&
		grep -v "^+" test_err >err &&
		test_i18ngrep "incorrect checksum" err
	)
'

test_expect_success 'warn on base graph chunk incorrect' '
	git clone --no-hardlinks . base-chunk &&
	(
		cd base-chunk &&
		git commit-graph verify &&
		base_file=$graphdir/graph-$(tail -n 1 $graphdir/commit-graph-chain).graph &&
		corrupt_file "$base_file" $(test_oid base) "\01" &&
		git commit-graph verify --shallow 2>test_err &&
		grep -v "^+" test_err >err &&
		test_i18ngrep "commit-graph chain does not match" err
	)
'

test_expect_success 'verify after commit-graph-chain corruption' '
	git clone --no-hardlinks . verify-chain &&
	(
		cd verify-chain &&
		corrupt_file "$graphdir/commit-graph-chain" 60 "G" &&
		git commit-graph verify 2>test_err &&
		grep -v "^+" test_err >err &&
		test_i18ngrep "invalid commit-graph chain" err &&
		corrupt_file "$graphdir/commit-graph-chain" 60 "A" &&
		git commit-graph verify 2>test_err &&
		grep -v "^+" test_err >err &&
		test_i18ngrep "unable to find all commit-graph files" err
	)
'

test_expect_success 'verify across alternates' '
	git clone --no-hardlinks . verify-alt &&
	(
		cd verify-alt &&
		rm -rf $graphdir &&
		altdir="$(pwd)/../.git/objects" &&
		echo "$altdir" >.git/objects/info/alternates &&
		git commit-graph verify --object-dir="$altdir/" &&
		test_commit extra &&
		git commit-graph write --reachable --split &&
		tip_file=$graphdir/graph-$(tail -n 1 $graphdir/commit-graph-chain).graph &&
		corrupt_file "$tip_file" 100 "\01" &&
		test_must_fail git commit-graph verify --shallow 2>test_err &&
		grep -v "^+" test_err >err &&
		test_i18ngrep "commit-graph has incorrect fanout value" err
	)
'

test_expect_success 'add octopus merge' '
	git reset --hard commits/10 &&
	git merge commits/3 commits/4 &&
	git branch merge/octopus &&
	git commit-graph write --reachable --split &&
	git commit-graph verify --progress 2>err &&
	test_line_count = 3 err &&
	test_i18ngrep ! warning err &&
	test_line_count = 3 $graphdir/commit-graph-chain
'

graph_git_behavior 'graph exists' merge/octopus commits/12

test_expect_success 'split across alternate where alternate is not split' '
	git commit-graph write --reachable &&
	test_path_is_file .git/objects/info/commit-graph &&
	cp .git/objects/info/commit-graph . &&
	git clone --no-hardlinks . alt-split &&
	(
		cd alt-split &&
		rm -f .git/objects/info/commit-graph &&
		echo "$(pwd)"/../.git/objects >.git/objects/info/alternates &&
		test_commit 18 &&
		git commit-graph write --reachable --split &&
		test_line_count = 1 $graphdir/commit-graph-chain
	) &&
	test_cmp commit-graph .git/objects/info/commit-graph
'

test_expect_success '--split=no-merge always writes an incremental' '
	test_when_finished rm -rf a b &&
	rm -rf $graphdir $infodir/commit-graph &&
	git reset --hard commits/2 &&
	git rev-list HEAD~1 >a &&
	git rev-list HEAD >b &&
	git commit-graph write --split --stdin-commits <a &&
	git commit-graph write --split=no-merge --stdin-commits <b &&
	test_line_count = 2 $graphdir/commit-graph-chain
'

test_expect_success '--split=replace replaces the chain' '
	rm -rf $graphdir $infodir/commit-graph &&
	git reset --hard commits/3 &&
	git rev-list -1 HEAD~2 >a &&
	git rev-list -1 HEAD~1 >b &&
	git rev-list -1 HEAD >c &&
	git commit-graph write --split=no-merge --stdin-commits <a &&
	git commit-graph write --split=no-merge --stdin-commits <b &&
	git commit-graph write --split=no-merge --stdin-commits <c &&
	test_line_count = 3 $graphdir/commit-graph-chain &&
	git commit-graph write --stdin-commits --split=replace <b &&
	test_path_is_missing $infodir/commit-graph &&
	test_path_is_file $graphdir/commit-graph-chain &&
	ls $graphdir/graph-*.graph >graph-files &&
	test_line_count = 1 graph-files &&
	verify_chain_files_exist $graphdir &&
	graph_read_expect 2
'

test_expect_success ULIMIT_FILE_DESCRIPTORS 'handles file descriptor exhaustion' '
	git init ulimit &&
	(
		cd ulimit &&
		for i in $(test_seq 64)
		do
			test_commit $i &&
			run_with_limited_open_files test_might_fail git commit-graph write \
				--split=no-merge --reachable || return 1
		done
	)
'

while read mode modebits
do
	test_expect_success POSIXPERM "split commit-graph respects core.sharedrepository $mode" '
		rm -rf $graphdir $infodir/commit-graph &&
		git reset --hard commits/1 &&
		test_config core.sharedrepository "$mode" &&
		git commit-graph write --split --reachable &&
		ls $graphdir/graph-*.graph >graph-files &&
		test_line_count = 1 graph-files &&
		echo "$modebits" >expect &&
		test_modebits $graphdir/graph-*.graph >actual &&
		test_cmp expect actual &&
		test_modebits $graphdir/commit-graph-chain >actual &&
		test_cmp expect actual
	'
done <<\EOF
0666 -r--r--r--
0600 -r--------
EOF

test_expect_success '--split=replace with partial Bloom data' '
	rm -rf $graphdir $infodir/commit-graph &&
	git reset --hard commits/3 &&
	git rev-list -1 HEAD~2 >a &&
	git rev-list -1 HEAD~1 >b &&
	git commit-graph write --split=no-merge --stdin-commits --changed-paths <a &&
	git commit-graph write --split=no-merge --stdin-commits <b &&
	git commit-graph write --split=replace --stdin-commits --changed-paths <c &&
	ls $graphdir/graph-*.graph >graph-files &&
	test_line_count = 1 graph-files &&
	verify_chain_files_exist $graphdir
'

<<<<<<< HEAD
test_expect_success 'prevent regression for duplicate commits across layers' '
	git init dup &&
	git -C dup commit --allow-empty -m one &&
	git -C dup -c core.commitGraph=false commit-graph write --split=no-merge --reachable 2>err &&
	test_i18ngrep "attempting to write a commit-graph" err &&
	git -C dup commit-graph write --split=no-merge --reachable &&
	git -C dup commit --allow-empty -m two &&
	git -C dup commit-graph write --split=no-merge --reachable &&
	git -C dup commit --allow-empty -m three &&
	git -C dup commit-graph write --split --reachable &&
	git -C dup commit-graph verify
=======
test_expect_success 'setup repo for mixed generation commit-graph-chain' '
	mkdir mixed &&
	graphdir=".git/objects/info/commit-graphs" &&
	test_oid_cache <<-EOM &&
	oid_version sha1:1
	oid_version sha256:2
	EOM
	cd "$TRASH_DIRECTORY/mixed" &&
	git init &&
	git config core.commitGraph true &&
	git config gc.writeCommitGraph false &&
	for i in $(test_seq 3)
	do
		test_commit $i &&
		git branch commits/$i || return 1
	done &&
	git reset --hard commits/1 &&
	for i in $(test_seq 4 5)
	do
		test_commit $i &&
		git branch commits/$i || return 1
	done &&
	git reset --hard commits/2 &&
	for i in $(test_seq 6 10)
	do
		test_commit $i &&
		git branch commits/$i || return 1
	done &&
	git commit-graph write --reachable --split &&
	git reset --hard commits/2 &&
	git merge commits/4 &&
	git branch merge/1 &&
	git reset --hard commits/4 &&
	git merge commits/6 &&
	git branch merge/2 &&
	GIT_TEST_COMMIT_GRAPH_NO_GDAT=1 git commit-graph write --reachable --split=no-merge &&
	test-tool read-graph >output &&
	cat >expect <<-EOF &&
	header: 43475048 1 $(test_oid oid_version) 4 1
	num_commits: 2
	chunks: oid_fanout oid_lookup commit_metadata
	EOF
	test_cmp expect output &&
	git commit-graph verify
'

test_expect_success 'does not write generation data chunk if not present on existing tip' '
	cd "$TRASH_DIRECTORY/mixed" &&
	git reset --hard commits/3 &&
	git merge merge/1 &&
	git merge commits/5 &&
	git merge merge/2 &&
	git branch merge/3 &&
	git commit-graph write --reachable --split=no-merge &&
	test-tool read-graph >output &&
	cat >expect <<-EOF &&
	header: 43475048 1 $(test_oid oid_version) 4 2
	num_commits: 3
	chunks: oid_fanout oid_lookup commit_metadata
	EOF
	test_cmp expect output &&
	git commit-graph verify
'

test_expect_success 'writes generation data chunk when commit-graph chain is replaced' '
	cd "$TRASH_DIRECTORY/mixed" &&
	git commit-graph write --reachable --split=replace &&
	test_path_is_file $graphdir/commit-graph-chain &&
	test_line_count = 1 $graphdir/commit-graph-chain &&
	verify_chain_files_exist $graphdir &&
	graph_read_expect 15 &&
	git commit-graph verify
'

test_expect_success 'add one commit, write a tip graph' '
	cd "$TRASH_DIRECTORY/mixed" &&
	test_commit 11 &&
	git branch commits/11 &&
	git commit-graph write --reachable --split &&
	test_path_is_missing $infodir/commit-graph &&
	test_path_is_file $graphdir/commit-graph-chain &&
	ls $graphdir/graph-*.graph >graph-files &&
	test_line_count = 2 graph-files &&
	verify_chain_files_exist $graphdir
>>>>>>> f94ca834
'

test_done<|MERGE_RESOLUTION|>--- conflicted
+++ resolved
@@ -440,7 +440,6 @@
 	verify_chain_files_exist $graphdir
 '
 
-<<<<<<< HEAD
 test_expect_success 'prevent regression for duplicate commits across layers' '
 	git init dup &&
 	git -C dup commit --allow-empty -m one &&
@@ -452,7 +451,8 @@
 	git -C dup commit --allow-empty -m three &&
 	git -C dup commit-graph write --split --reachable &&
 	git -C dup commit-graph verify
-=======
+'
+
 test_expect_success 'setup repo for mixed generation commit-graph-chain' '
 	mkdir mixed &&
 	graphdir=".git/objects/info/commit-graphs" &&
@@ -537,7 +537,6 @@
 	ls $graphdir/graph-*.graph >graph-files &&
 	test_line_count = 2 graph-files &&
 	verify_chain_files_exist $graphdir
->>>>>>> f94ca834
 '
 
 test_done