--- conflicted
+++ resolved
@@ -16,17 +16,12 @@
 	if ((0 == dwRet) || (dwRet > MAX_PATH))
 		return error("Error getting current directory");
 
-<<<<<<< HEAD
-	if (!has_dos_drive_prefix(Buffer))
-		return error("'%s': invalid drive letter", Buffer);
-=======
 	dos_drive_prefix = has_dos_drive_prefix(Buffer);
 	if (!dos_drive_prefix)
 		return error("'%s': invalid drive letter", Buffer);
 
 	memcpy(szVolumeAccessPath, Buffer, dos_drive_prefix);
 	szVolumeAccessPath[dos_drive_prefix] = '\0';
->>>>>>> 9877106b
 
 	hVolWrite = CreateFile(szVolumeAccessPath, GENERIC_READ | GENERIC_WRITE,
 		FILE_SHARE_READ | FILE_SHARE_WRITE, NULL, OPEN_EXISTING, 0, NULL);
