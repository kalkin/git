--- conflicted
+++ resolved
@@ -1712,17 +1712,16 @@
 	test -z "$GIT_TEST_SKIP_REBASE_P"
 '
 
-<<<<<<< HEAD
 # Special-purpose prereq for transitioning to a new default branch name:
 # Some tests need more than just a mindless (case-preserving) s/master/main/g
 # replacement. The non-trivial adjustments are guarded behind this
 # prerequisite, acting kind of as a feature flag
 test_lazy_prereq PREPARE_FOR_MAIN_BRANCH '
 	test "$GIT_TEST_DEFAULT_INITIAL_BRANCH_NAME" = main
-=======
+'
+
 test_lazy_prereq MACOS_MAINTENANCE '
 	launchctl list
->>>>>>> eaa0e223
 '
 
 # Ensure that no test accidentally triggers a Git command
