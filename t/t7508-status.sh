#!/bin/sh
#
# Copyright (c) 2007 Johannes E. Schindelin
#

test_description='git status'

. ./test-lib.sh

test_expect_success 'status -h in broken repository' '
	mkdir broken &&
	test_when_finished "rm -fr broken" &&
	(
		cd broken &&
		git init &&
		echo "[status] showuntrackedfiles = CORRUPT" >>.git/config &&
		test_expect_code 129 git status -h >usage 2>&1
	) &&
	test_i18ngrep "[Uu]sage" broken/usage
'

test_expect_success 'commit -h in broken repository' '
	mkdir broken &&
	test_when_finished "rm -fr broken" &&
	(
		cd broken &&
		git init &&
		echo "[status] showuntrackedfiles = CORRUPT" >>.git/config &&
		test_expect_code 129 git commit -h >usage 2>&1
	) &&
	test_i18ngrep "[Uu]sage" broken/usage
'

test_expect_success 'setup' '
	: >tracked &&
	: >modified &&
	mkdir dir1 &&
	: >dir1/tracked &&
	: >dir1/modified &&
	mkdir dir2 &&
	: >dir1/tracked &&
	: >dir1/modified &&
	git add . &&

	git status >output &&

	test_tick &&
	git commit -m initial &&
	: >untracked &&
	: >dir1/untracked &&
	: >dir2/untracked &&
	echo 1 >dir1/modified &&
	echo 2 >dir2/modified &&
	echo 3 >dir2/added &&
	git add dir2/added
'

test_expect_success 'status (1)' '
	test_i18ngrep "use \"git rm --cached <file>\.\.\.\" to unstage" output
'

cat >expect <<\EOF
# On branch master
# Changes to be committed:
#   (use "git reset HEAD <file>..." to unstage)
#
#	new file:   dir2/added
#
# Changes not staged for commit:
#   (use "git add <file>..." to update what will be committed)
#   (use "git checkout -- <file>..." to discard changes in working directory)
#
#	modified:   dir1/modified
#
# Untracked files:
#   (use "git add <file>..." to include in what will be committed)
#
#	dir1/untracked
#	dir2/modified
#	dir2/untracked
#	expect
#	output
#	untracked
EOF

test_expect_success 'status (2)' '
	git status >output &&
	test_i18ncmp expect output
'

cat >expect <<\EOF
# On branch master
# Changes to be committed:
#	new file:   dir2/added
#
# Changes not staged for commit:
#	modified:   dir1/modified
#
# Untracked files:
#	dir1/untracked
#	dir2/modified
#	dir2/untracked
#	expect
#	output
#	untracked
EOF

test_expect_success 'status (advice.statusHints false)' '
	test_when_finished "git config --unset advice.statusHints" &&
	git config advice.statusHints false &&
	git status >output &&
	test_i18ncmp expect output

'

cat >expect <<\EOF
 M dir1/modified
A  dir2/added
?? dir1/untracked
?? dir2/modified
?? dir2/untracked
?? expect
?? output
?? untracked
EOF

test_expect_success 'status -s' '

	git status -s >output &&
	test_cmp expect output

'

<<<<<<< HEAD
cat >expect <<\EOF
## master
 M dir1/modified
A  dir2/added
?? dir1/untracked
?? dir2/modified
?? dir2/untracked
?? expect
?? output
?? untracked
EOF

test_expect_success 'status -s -b' '

	git status -s -b >output &&
	test_cmp expect output

'

test_expect_success 'setup dir3' '
	mkdir dir3 &&
	: >dir3/untracked1 &&
	: >dir3/untracked2
'

=======
test_expect_success 'status with gitignore' '
	{
		echo ".gitignore" &&
		echo "expect" &&
		echo "output" &&
		echo "untracked"
	} >.gitignore &&

	cat >expect <<-\EOF &&
	 M dir1/modified
	A  dir2/added
	?? dir2/modified
	EOF
	git status -s >output &&
	test_cmp expect output &&

	cat >expect <<-\EOF &&
	 M dir1/modified
	A  dir2/added
	?? dir2/modified
	!! .gitignore
	!! dir1/untracked
	!! dir2/untracked
	!! expect
	!! output
	!! untracked
	EOF
	git status -s --ignored >output &&
	test_cmp expect output &&

	cat >expect <<-\EOF &&
	# On branch master
	# Changes to be committed:
	#   (use "git reset HEAD <file>..." to unstage)
	#
	#	new file:   dir2/added
	#
	# Changed but not updated:
	#   (use "git add <file>..." to update what will be committed)
	#   (use "git checkout -- <file>..." to discard changes in working directory)
	#
	#	modified:   dir1/modified
	#
	# Untracked files:
	#   (use "git add <file>..." to include in what will be committed)
	#
	#	dir2/modified
	# Ignored files:
	#   (use "git add -f <file>..." to include in what will be committed)
	#
	#	.gitignore
	#	dir1/untracked
	#	dir2/untracked
	#	expect
	#	output
	#	untracked
	EOF
	git status --ignored >output &&
	test_cmp expect output
'

test_expect_success 'status with gitignore (nothing untracked)' '
	{
		echo ".gitignore" &&
		echo "expect" &&
		echo "dir2/modified" &&
		echo "output" &&
		echo "untracked"
	} >.gitignore &&

	cat >expect <<-\EOF &&
	 M dir1/modified
	A  dir2/added
	EOF
	git status -s >output &&
	test_cmp expect output &&

	cat >expect <<-\EOF &&
	 M dir1/modified
	A  dir2/added
	!! .gitignore
	!! dir1/untracked
	!! dir2/modified
	!! dir2/untracked
	!! expect
	!! output
	!! untracked
	EOF
	git status -s --ignored >output &&
	test_cmp expect output &&

	cat >expect <<-\EOF &&
	# On branch master
	# Changes to be committed:
	#   (use "git reset HEAD <file>..." to unstage)
	#
	#	new file:   dir2/added
	#
	# Changed but not updated:
	#   (use "git add <file>..." to update what will be committed)
	#   (use "git checkout -- <file>..." to discard changes in working directory)
	#
	#	modified:   dir1/modified
	#
	# Ignored files:
	#   (use "git add -f <file>..." to include in what will be committed)
	#
	#	.gitignore
	#	dir1/untracked
	#	dir2/modified
	#	dir2/untracked
	#	expect
	#	output
	#	untracked
	EOF
	git status --ignored >output &&
	test_cmp expect output
'

rm -f .gitignore

>>>>>>> 150b493a
cat >expect <<EOF
# On branch master
# Changes to be committed:
#   (use "git reset HEAD <file>..." to unstage)
#
#	new file:   dir2/added
#
# Changes not staged for commit:
#   (use "git add <file>..." to update what will be committed)
#   (use "git checkout -- <file>..." to discard changes in working directory)
#
#	modified:   dir1/modified
#
# Untracked files not listed (use -u option to show untracked files)
EOF
test_expect_success 'status -uno' '
	git status -uno >output &&
	test_i18ncmp expect output
'

test_expect_success 'status (status.showUntrackedFiles no)' '
	git config status.showuntrackedfiles no
	test_when_finished "git config --unset status.showuntrackedfiles" &&
	git status >output &&
	test_i18ncmp expect output
'

cat >expect <<EOF
# On branch master
# Changes to be committed:
#	new file:   dir2/added
#
# Changes not staged for commit:
#	modified:   dir1/modified
#
# Untracked files not listed
EOF
git config advice.statusHints false
test_expect_success 'status -uno (advice.statusHints false)' '
	git status -uno >output &&
	test_i18ncmp expect output
'
git config --unset advice.statusHints

cat >expect << EOF
 M dir1/modified
A  dir2/added
EOF
test_expect_success 'status -s -uno' '
	git status -s -uno >output &&
	test_cmp expect output
'

test_expect_success 'status -s (status.showUntrackedFiles no)' '
	git config status.showuntrackedfiles no
	git status -s >output &&
	test_cmp expect output
'

cat >expect <<EOF
# On branch master
# Changes to be committed:
#   (use "git reset HEAD <file>..." to unstage)
#
#	new file:   dir2/added
#
# Changes not staged for commit:
#   (use "git add <file>..." to update what will be committed)
#   (use "git checkout -- <file>..." to discard changes in working directory)
#
#	modified:   dir1/modified
#
# Untracked files:
#   (use "git add <file>..." to include in what will be committed)
#
#	dir1/untracked
#	dir2/modified
#	dir2/untracked
#	dir3/
#	expect
#	output
#	untracked
EOF
test_expect_success 'status -unormal' '
	git status -unormal >output &&
	test_i18ncmp expect output
'

test_expect_success 'status (status.showUntrackedFiles normal)' '
	git config status.showuntrackedfiles normal
	test_when_finished "git config --unset status.showuntrackedfiles" &&
	git status >output &&
	test_i18ncmp expect output
'

cat >expect <<EOF
 M dir1/modified
A  dir2/added
?? dir1/untracked
?? dir2/modified
?? dir2/untracked
?? dir3/
?? expect
?? output
?? untracked
EOF
test_expect_success 'status -s -unormal' '
	git status -s -unormal >output &&
	test_cmp expect output
'

test_expect_success 'status -s (status.showUntrackedFiles normal)' '
	git config status.showuntrackedfiles normal
	git status -s >output &&
	test_cmp expect output
'

cat >expect <<EOF
# On branch master
# Changes to be committed:
#   (use "git reset HEAD <file>..." to unstage)
#
#	new file:   dir2/added
#
# Changes not staged for commit:
#   (use "git add <file>..." to update what will be committed)
#   (use "git checkout -- <file>..." to discard changes in working directory)
#
#	modified:   dir1/modified
#
# Untracked files:
#   (use "git add <file>..." to include in what will be committed)
#
#	dir1/untracked
#	dir2/modified
#	dir2/untracked
#	dir3/untracked1
#	dir3/untracked2
#	expect
#	output
#	untracked
EOF
test_expect_success 'status -uall' '
	git status -uall >output &&
	test_i18ncmp expect output
'

test_expect_success 'status (status.showUntrackedFiles all)' '
	git config status.showuntrackedfiles all
	test_when_finished "git config --unset status.showuntrackedfiles" &&
	git status >output &&
	test_i18ncmp expect output
'

test_expect_success 'teardown dir3' '
	rm -rf dir3
'

cat >expect <<EOF
 M dir1/modified
A  dir2/added
?? dir1/untracked
?? dir2/modified
?? dir2/untracked
?? expect
?? output
?? untracked
EOF
test_expect_success 'status -s -uall' '
	git config --unset status.showuntrackedfiles
	git status -s -uall >output &&
	test_cmp expect output
'
test_expect_success 'status -s (status.showUntrackedFiles all)' '
	git config status.showuntrackedfiles all
	git status -s >output &&
	rm -rf dir3 &&
	git config --unset status.showuntrackedfiles &&
	test_cmp expect output
'

cat >expect <<\EOF
# On branch master
# Changes to be committed:
#   (use "git reset HEAD <file>..." to unstage)
#
#	new file:   ../dir2/added
#
# Changes not staged for commit:
#   (use "git add <file>..." to update what will be committed)
#   (use "git checkout -- <file>..." to discard changes in working directory)
#
#	modified:   modified
#
# Untracked files:
#   (use "git add <file>..." to include in what will be committed)
#
#	untracked
#	../dir2/modified
#	../dir2/untracked
#	../expect
#	../output
#	../untracked
EOF

test_expect_success 'status with relative paths' '
	(cd dir1 && git status) >output &&
	test_i18ncmp expect output
'

cat >expect <<\EOF
 M modified
A  ../dir2/added
?? untracked
?? ../dir2/modified
?? ../dir2/untracked
?? ../expect
?? ../output
?? ../untracked
EOF
test_expect_success 'status -s with relative paths' '

	(cd dir1 && git status -s) >output &&
	test_cmp expect output

'

cat >expect <<\EOF
 M dir1/modified
A  dir2/added
?? dir1/untracked
?? dir2/modified
?? dir2/untracked
?? expect
?? output
?? untracked
EOF

test_expect_success 'status --porcelain ignores relative paths setting' '

	(cd dir1 && git status --porcelain) >output &&
	test_cmp expect output

'

test_expect_success 'setup unique colors' '

	git config status.color.untracked blue &&
	git config status.color.branch green

'

cat >expect <<\EOF
# On branch <GREEN>master<RESET>
# Changes to be committed:
#   (use "git reset HEAD <file>..." to unstage)
#
#	<GREEN>new file:   dir2/added<RESET>
#
# Changes not staged for commit:
#   (use "git add <file>..." to update what will be committed)
#   (use "git checkout -- <file>..." to discard changes in working directory)
#
#	<RED>modified:   dir1/modified<RESET>
#
# Untracked files:
#   (use "git add <file>..." to include in what will be committed)
#
#	<BLUE>dir1/untracked<RESET>
#	<BLUE>dir2/modified<RESET>
#	<BLUE>dir2/untracked<RESET>
#	<BLUE>expect<RESET>
#	<BLUE>output<RESET>
#	<BLUE>untracked<RESET>
EOF

test_expect_success 'status with color.ui' '
	git config color.ui always &&
	test_when_finished "git config --unset color.ui" &&
	git status | test_decode_color >output &&
	test_i18ncmp expect output
'

test_expect_success 'status with color.status' '
	git config color.status always &&
	test_when_finished "git config --unset color.status" &&
	git status | test_decode_color >output &&
	test_i18ncmp expect output
'

cat >expect <<\EOF
 <RED>M<RESET> dir1/modified
<GREEN>A<RESET>  dir2/added
<BLUE>??<RESET> dir1/untracked
<BLUE>??<RESET> dir2/modified
<BLUE>??<RESET> dir2/untracked
<BLUE>??<RESET> expect
<BLUE>??<RESET> output
<BLUE>??<RESET> untracked
EOF

test_expect_success 'status -s with color.ui' '

	git config color.ui always &&
	git status -s | test_decode_color >output &&
	test_cmp expect output

'

test_expect_success 'status -s with color.status' '

	git config --unset color.ui &&
	git config color.status always &&
	git status -s | test_decode_color >output &&
	test_cmp expect output

'

cat >expect <<\EOF
## <GREEN>master<RESET>
 <RED>M<RESET> dir1/modified
<GREEN>A<RESET>  dir2/added
<BLUE>??<RESET> dir1/untracked
<BLUE>??<RESET> dir2/modified
<BLUE>??<RESET> dir2/untracked
<BLUE>??<RESET> expect
<BLUE>??<RESET> output
<BLUE>??<RESET> untracked
EOF

test_expect_success 'status -s -b with color.status' '

	git status -s -b | test_decode_color >output &&
	test_cmp expect output

'

cat >expect <<\EOF
 M dir1/modified
A  dir2/added
?? dir1/untracked
?? dir2/modified
?? dir2/untracked
?? expect
?? output
?? untracked
EOF

test_expect_success 'status --porcelain ignores color.ui' '

	git config --unset color.status &&
	git config color.ui always &&
	git status --porcelain | test_decode_color >output &&
	test_cmp expect output

'

test_expect_success 'status --porcelain ignores color.status' '

	git config --unset color.ui &&
	git config color.status always &&
	git status --porcelain | test_decode_color >output &&
	test_cmp expect output

'

# recover unconditionally from color tests
git config --unset color.status
git config --unset color.ui

test_expect_success 'status --porcelain ignores -b' '

	git status --porcelain -b >output &&
	test_cmp expect output

'

cat >expect <<\EOF
# On branch master
# Changes to be committed:
#   (use "git reset HEAD <file>..." to unstage)
#
#	new file:   dir2/added
#
# Changes not staged for commit:
#   (use "git add <file>..." to update what will be committed)
#   (use "git checkout -- <file>..." to discard changes in working directory)
#
#	modified:   dir1/modified
#
# Untracked files:
#   (use "git add <file>..." to include in what will be committed)
#
#	dir1/untracked
#	dir2/modified
#	dir2/untracked
#	expect
#	output
#	untracked
EOF


test_expect_success 'status without relative paths' '

	git config status.relativePaths false &&
	test_when_finished "git config --unset status.relativePaths" &&
	(cd dir1 && git status) >output &&
	test_i18ncmp expect output

'

cat >expect <<\EOF
 M dir1/modified
A  dir2/added
?? dir1/untracked
?? dir2/modified
?? dir2/untracked
?? expect
?? output
?? untracked
EOF

test_expect_success 'status -s without relative paths' '

	git config status.relativePaths false &&
	test_when_finished "git config --unset status.relativePaths" &&
	(cd dir1 && git status -s) >output &&
	test_cmp expect output

'

cat <<EOF >expect
# On branch master
# Changes to be committed:
#   (use "git reset HEAD <file>..." to unstage)
#
#	modified:   dir1/modified
#
# Untracked files:
#   (use "git add <file>..." to include in what will be committed)
#
#	dir1/untracked
#	dir2/
#	expect
#	output
#	untracked
EOF
test_expect_success 'dry-run of partial commit excluding new file in index' '
	git commit --dry-run dir1/modified >output &&
	test_i18ncmp expect output
'

cat >expect <<EOF
:100644 100644 e69de29bb2d1d6434b8b29ae775ad8c2e48c5391 0000000000000000000000000000000000000000 M	dir1/modified
EOF
test_expect_success 'status refreshes the index' '
	touch dir2/added &&
	git status &&
	git diff-files >output &&
	test_cmp expect output
'

test_expect_success 'setup status submodule summary' '
	test_create_repo sm && (
		cd sm &&
		>foo &&
		git add foo &&
		git commit -m "Add foo"
	) &&
	git add sm
'

cat >expect <<EOF
# On branch master
# Changes to be committed:
#   (use "git reset HEAD <file>..." to unstage)
#
#	new file:   dir2/added
#	new file:   sm
#
# Changes not staged for commit:
#   (use "git add <file>..." to update what will be committed)
#   (use "git checkout -- <file>..." to discard changes in working directory)
#
#	modified:   dir1/modified
#
# Untracked files:
#   (use "git add <file>..." to include in what will be committed)
#
#	dir1/untracked
#	dir2/modified
#	dir2/untracked
#	expect
#	output
#	untracked
EOF
test_expect_success 'status submodule summary is disabled by default' '
	git status >output &&
	test_i18ncmp expect output
'

# we expect the same as the previous test
test_expect_success 'status --untracked-files=all does not show submodule' '
	git status --untracked-files=all >output &&
	test_i18ncmp expect output
'

cat >expect <<EOF
 M dir1/modified
A  dir2/added
A  sm
?? dir1/untracked
?? dir2/modified
?? dir2/untracked
?? expect
?? output
?? untracked
EOF
test_expect_success 'status -s submodule summary is disabled by default' '
	git status -s >output &&
	test_cmp expect output
'

# we expect the same as the previous test
test_expect_success 'status -s --untracked-files=all does not show submodule' '
	git status -s --untracked-files=all >output &&
	test_cmp expect output
'

head=$(cd sm && git rev-parse --short=7 --verify HEAD)

cat >expect <<EOF
# On branch master
# Changes to be committed:
#   (use "git reset HEAD <file>..." to unstage)
#
#	new file:   dir2/added
#	new file:   sm
#
# Changes not staged for commit:
#   (use "git add <file>..." to update what will be committed)
#   (use "git checkout -- <file>..." to discard changes in working directory)
#
#	modified:   dir1/modified
#
# Submodule changes to be committed:
#
# * sm 0000000...$head (1):
#   > Add foo
#
# Untracked files:
#   (use "git add <file>..." to include in what will be committed)
#
#	dir1/untracked
#	dir2/modified
#	dir2/untracked
#	expect
#	output
#	untracked
EOF
test_expect_success 'status submodule summary' '
	git config status.submodulesummary 10 &&
	git status >output &&
	test_i18ncmp expect output
'

cat >expect <<EOF
 M dir1/modified
A  dir2/added
A  sm
?? dir1/untracked
?? dir2/modified
?? dir2/untracked
?? expect
?? output
?? untracked
EOF
test_expect_success 'status -s submodule summary' '
	git status -s >output &&
	test_cmp expect output
'

cat >expect <<EOF
# On branch master
# Changes not staged for commit:
#   (use "git add <file>..." to update what will be committed)
#   (use "git checkout -- <file>..." to discard changes in working directory)
#
#	modified:   dir1/modified
#
# Untracked files:
#   (use "git add <file>..." to include in what will be committed)
#
#	dir1/untracked
#	dir2/modified
#	dir2/untracked
#	expect
#	output
#	untracked
no changes added to commit (use "git add" and/or "git commit -a")
EOF
test_expect_success 'status submodule summary (clean submodule): commit' '
	git commit -m "commit submodule" &&
	git config status.submodulesummary 10 &&
	test_must_fail git commit --dry-run >output &&
	test_i18ncmp expect output &&
	git status >output &&
	test_i18ncmp expect output
'

cat >expect <<EOF
 M dir1/modified
?? dir1/untracked
?? dir2/modified
?? dir2/untracked
?? expect
?? output
?? untracked
EOF
test_expect_success 'status -s submodule summary (clean submodule)' '
	git status -s >output &&
	test_cmp expect output
'

test_expect_success 'status -z implies porcelain' '
	git status --porcelain |
	perl -pe "s/\012/\000/g" >expect &&
	git status -z >output &&
	test_cmp expect output
'

cat >expect <<EOF
# On branch master
# Changes to be committed:
#   (use "git reset HEAD^1 <file>..." to unstage)
#
#	new file:   dir2/added
#	new file:   sm
#
# Changes not staged for commit:
#   (use "git add <file>..." to update what will be committed)
#   (use "git checkout -- <file>..." to discard changes in working directory)
#
#	modified:   dir1/modified
#
# Submodule changes to be committed:
#
# * sm 0000000...$head (1):
#   > Add foo
#
# Untracked files:
#   (use "git add <file>..." to include in what will be committed)
#
#	dir1/untracked
#	dir2/modified
#	dir2/untracked
#	expect
#	output
#	untracked
EOF
test_expect_success 'commit --dry-run submodule summary (--amend)' '
	git config status.submodulesummary 10 &&
	git commit --dry-run --amend >output &&
	test_i18ncmp expect output
'

test_expect_success POSIXPERM,SANITY 'status succeeds in a read-only repository' '
	(
		chmod a-w .git &&
		# make dir1/tracked stat-dirty
		>dir1/tracked1 && mv -f dir1/tracked1 dir1/tracked &&
		git status -s >output &&
		! grep dir1/tracked output &&
		# make sure "status" succeeded without writing index out
		git diff-files | grep dir1/tracked
	)
	status=$?
	chmod 775 .git
	(exit $status)
'

(cd sm && echo > bar && git add bar && git commit -q -m 'Add bar') && git add sm
new_head=$(cd sm && git rev-parse --short=7 --verify HEAD)
touch .gitmodules

cat > expect << EOF
# On branch master
# Changes to be committed:
#   (use "git reset HEAD <file>..." to unstage)
#
#	modified:   sm
#
# Changes not staged for commit:
#   (use "git add <file>..." to update what will be committed)
#   (use "git checkout -- <file>..." to discard changes in working directory)
#
#	modified:   dir1/modified
#
# Submodule changes to be committed:
#
# * sm $head...$new_head (1):
#   > Add bar
#
# Untracked files:
#   (use "git add <file>..." to include in what will be committed)
#
#	.gitmodules
#	dir1/untracked
#	dir2/modified
#	dir2/untracked
#	expect
#	output
#	untracked
EOF

test_expect_success '--ignore-submodules=untracked suppresses submodules with untracked content' '
	echo modified  sm/untracked &&
	git status --ignore-submodules=untracked >output &&
	test_i18ncmp expect output
'

test_expect_success '.gitmodules ignore=untracked suppresses submodules with untracked content' '
	git config diff.ignoreSubmodules dirty &&
	git status >output &&
	test_i18ncmp expect output &&
	git config --add -f .gitmodules submodule.subname.ignore untracked &&
	git config --add -f .gitmodules submodule.subname.path sm &&
	git status >output &&
	test_i18ncmp expect output &&
	git config -f .gitmodules  --remove-section submodule.subname &&
	git config --unset diff.ignoreSubmodules
'

test_expect_success '.git/config ignore=untracked suppresses submodules with untracked content' '
	git config --add -f .gitmodules submodule.subname.ignore none &&
	git config --add -f .gitmodules submodule.subname.path sm &&
	git config --add submodule.subname.ignore untracked &&
	git config --add submodule.subname.path sm &&
	git status >output &&
	test_i18ncmp expect output &&
	git config --remove-section submodule.subname &&
	git config --remove-section -f .gitmodules submodule.subname
'

test_expect_success '--ignore-submodules=dirty suppresses submodules with untracked content' '
	git status --ignore-submodules=dirty >output &&
	test_i18ncmp expect output
'

test_expect_success '.gitmodules ignore=dirty suppresses submodules with untracked content' '
	git config diff.ignoreSubmodules dirty &&
	git status >output &&
	! test -s actual &&
	git config --add -f .gitmodules submodule.subname.ignore dirty &&
	git config --add -f .gitmodules submodule.subname.path sm &&
	git status >output &&
	test_i18ncmp expect output &&
	git config -f .gitmodules  --remove-section submodule.subname &&
	git config --unset diff.ignoreSubmodules
'

test_expect_success '.git/config ignore=dirty suppresses submodules with untracked content' '
	git config --add -f .gitmodules submodule.subname.ignore none &&
	git config --add -f .gitmodules submodule.subname.path sm &&
	git config --add submodule.subname.ignore dirty &&
	git config --add submodule.subname.path sm &&
	git status >output &&
	test_i18ncmp expect output &&
	git config --remove-section submodule.subname &&
	git config -f .gitmodules  --remove-section submodule.subname
'

test_expect_success '--ignore-submodules=dirty suppresses submodules with modified content' '
	echo modified >sm/foo &&
	git status --ignore-submodules=dirty >output &&
	test_i18ncmp expect output
'

test_expect_success '.gitmodules ignore=dirty suppresses submodules with modified content' '
	git config --add -f .gitmodules submodule.subname.ignore dirty &&
	git config --add -f .gitmodules submodule.subname.path sm &&
	git status >output &&
	test_i18ncmp expect output &&
	git config -f .gitmodules  --remove-section submodule.subname
'

test_expect_success '.git/config ignore=dirty suppresses submodules with modified content' '
	git config --add -f .gitmodules submodule.subname.ignore none &&
	git config --add -f .gitmodules submodule.subname.path sm &&
	git config --add submodule.subname.ignore dirty &&
	git config --add submodule.subname.path sm &&
	git status >output &&
	test_i18ncmp expect output &&
	git config --remove-section submodule.subname &&
	git config -f .gitmodules  --remove-section submodule.subname
'

cat > expect << EOF
# On branch master
# Changes to be committed:
#   (use "git reset HEAD <file>..." to unstage)
#
#	modified:   sm
#
# Changes not staged for commit:
#   (use "git add <file>..." to update what will be committed)
#   (use "git checkout -- <file>..." to discard changes in working directory)
#   (commit or discard the untracked or modified content in submodules)
#
#	modified:   dir1/modified
#	modified:   sm (modified content)
#
# Submodule changes to be committed:
#
# * sm $head...$new_head (1):
#   > Add bar
#
# Untracked files:
#   (use "git add <file>..." to include in what will be committed)
#
#	.gitmodules
#	dir1/untracked
#	dir2/modified
#	dir2/untracked
#	expect
#	output
#	untracked
EOF

test_expect_success "--ignore-submodules=untracked doesn't suppress submodules with modified content" '
	git status --ignore-submodules=untracked > output &&
	test_i18ncmp expect output
'

test_expect_success ".gitmodules ignore=untracked doesn't suppress submodules with modified content" '
	git config --add -f .gitmodules submodule.subname.ignore untracked &&
	git config --add -f .gitmodules submodule.subname.path sm &&
	git status >output &&
	test_i18ncmp expect output &&
	git config -f .gitmodules  --remove-section submodule.subname
'

test_expect_success ".git/config ignore=untracked doesn't suppress submodules with modified content" '
	git config --add -f .gitmodules submodule.subname.ignore none &&
	git config --add -f .gitmodules submodule.subname.path sm &&
	git config --add submodule.subname.ignore untracked &&
	git config --add submodule.subname.path sm &&
	git status >output &&
	test_i18ncmp expect output &&
	git config --remove-section submodule.subname &&
	git config -f .gitmodules  --remove-section submodule.subname
'

head2=$(cd sm && git commit -q -m "2nd commit" foo && git rev-parse --short=7 --verify HEAD)

cat > expect << EOF
# On branch master
# Changes to be committed:
#   (use "git reset HEAD <file>..." to unstage)
#
#	modified:   sm
#
# Changes not staged for commit:
#   (use "git add <file>..." to update what will be committed)
#   (use "git checkout -- <file>..." to discard changes in working directory)
#
#	modified:   dir1/modified
#	modified:   sm (new commits)
#
# Submodule changes to be committed:
#
# * sm $head...$new_head (1):
#   > Add bar
#
# Submodules changed but not updated:
#
# * sm $new_head...$head2 (1):
#   > 2nd commit
#
# Untracked files:
#   (use "git add <file>..." to include in what will be committed)
#
#	.gitmodules
#	dir1/untracked
#	dir2/modified
#	dir2/untracked
#	expect
#	output
#	untracked
EOF

test_expect_success "--ignore-submodules=untracked doesn't suppress submodule summary" '
	git status --ignore-submodules=untracked > output &&
	test_i18ncmp expect output
'

test_expect_success ".gitmodules ignore=untracked doesn't suppress submodule summary" '
	git config --add -f .gitmodules submodule.subname.ignore untracked &&
	git config --add -f .gitmodules submodule.subname.path sm &&
	git status >output &&
	test_i18ncmp expect output &&
	git config -f .gitmodules  --remove-section submodule.subname
'

test_expect_success ".git/config ignore=untracked doesn't suppress submodule summary" '
	git config --add -f .gitmodules submodule.subname.ignore none &&
	git config --add -f .gitmodules submodule.subname.path sm &&
	git config --add submodule.subname.ignore untracked &&
	git config --add submodule.subname.path sm &&
	git status >output &&
	test_i18ncmp expect output &&
	git config --remove-section submodule.subname &&
	git config -f .gitmodules  --remove-section submodule.subname
'

test_expect_success "--ignore-submodules=dirty doesn't suppress submodule summary" '
	git status --ignore-submodules=dirty > output &&
	test_i18ncmp expect output
'
test_expect_success ".gitmodules ignore=dirty doesn't suppress submodule summary" '
	git config --add -f .gitmodules submodule.subname.ignore dirty &&
	git config --add -f .gitmodules submodule.subname.path sm &&
	git status >output &&
	test_i18ncmp expect output &&
	git config -f .gitmodules  --remove-section submodule.subname
'

test_expect_success ".git/config ignore=dirty doesn't suppress submodule summary" '
	git config --add -f .gitmodules submodule.subname.ignore none &&
	git config --add -f .gitmodules submodule.subname.path sm &&
	git config --add submodule.subname.ignore dirty &&
	git config --add submodule.subname.path sm &&
	git status >output &&
	test_i18ncmp expect output &&
	git config --remove-section submodule.subname &&
	git config -f .gitmodules  --remove-section submodule.subname
'

cat > expect << EOF
# On branch master
# Changes not staged for commit:
#   (use "git add <file>..." to update what will be committed)
#   (use "git checkout -- <file>..." to discard changes in working directory)
#
#	modified:   dir1/modified
#
# Untracked files:
#   (use "git add <file>..." to include in what will be committed)
#
#	.gitmodules
#	dir1/untracked
#	dir2/modified
#	dir2/untracked
#	expect
#	output
#	untracked
no changes added to commit (use "git add" and/or "git commit -a")
EOF

test_expect_success "--ignore-submodules=all suppresses submodule summary" '
	git status --ignore-submodules=all > output &&
	test_i18ncmp expect output
'

test_expect_failure '.gitmodules ignore=all suppresses submodule summary' '
	git config --add -f .gitmodules submodule.subname.ignore all &&
	git config --add -f .gitmodules submodule.subname.path sm &&
	git status > output &&
	test_cmp expect output &&
	git config -f .gitmodules  --remove-section submodule.subname
'

test_expect_failure '.git/config ignore=all suppresses submodule summary' '
	git config --add -f .gitmodules submodule.subname.ignore none &&
	git config --add -f .gitmodules submodule.subname.path sm &&
	git config --add submodule.subname.ignore all &&
	git config --add submodule.subname.path sm &&
	git status > output &&
	test_cmp expect output &&
	git config --remove-section submodule.subname &&
	git config -f .gitmodules  --remove-section submodule.subname
'

test_done<|MERGE_RESOLUTION|>--- conflicted
+++ resolved
@@ -131,33 +131,6 @@
 
 '
 
-<<<<<<< HEAD
-cat >expect <<\EOF
-## master
- M dir1/modified
-A  dir2/added
-?? dir1/untracked
-?? dir2/modified
-?? dir2/untracked
-?? expect
-?? output
-?? untracked
-EOF
-
-test_expect_success 'status -s -b' '
-
-	git status -s -b >output &&
-	test_cmp expect output
-
-'
-
-test_expect_success 'setup dir3' '
-	mkdir dir3 &&
-	: >dir3/untracked1 &&
-	: >dir3/untracked2
-'
-
-=======
 test_expect_success 'status with gitignore' '
 	{
 		echo ".gitignore" &&
@@ -195,7 +168,7 @@
 	#
 	#	new file:   dir2/added
 	#
-	# Changed but not updated:
+	# Changes not staged for commit:
 	#   (use "git add <file>..." to update what will be committed)
 	#   (use "git checkout -- <file>..." to discard changes in working directory)
 	#
@@ -256,7 +229,7 @@
 	#
 	#	new file:   dir2/added
 	#
-	# Changed but not updated:
+	# Changes not staged for commit:
 	#   (use "git add <file>..." to update what will be committed)
 	#   (use "git checkout -- <file>..." to discard changes in working directory)
 	#
@@ -279,7 +252,31 @@
 
 rm -f .gitignore
 
->>>>>>> 150b493a
+cat >expect <<\EOF
+## master
+ M dir1/modified
+A  dir2/added
+?? dir1/untracked
+?? dir2/modified
+?? dir2/untracked
+?? expect
+?? output
+?? untracked
+EOF
+
+test_expect_success 'status -s -b' '
+
+	git status -s -b >output &&
+	test_cmp expect output
+
+'
+
+test_expect_success 'setup dir3' '
+	mkdir dir3 &&
+	: >dir3/untracked1 &&
+	: >dir3/untracked2
+'
+
 cat >expect <<EOF
 # On branch master
 # Changes to be committed:
