--- conflicted
+++ resolved
@@ -95,7 +95,6 @@
 	)
 '
 
-<<<<<<< HEAD
 test_expect_success 'restore --staged adds deleted intent-to-add file back to index' '
 	echo "nonempty" >nonempty &&
 	>empty &&
@@ -105,7 +104,8 @@
 	git add -N nonempty empty &&
 	git restore --staged nonempty empty &&
 	git diff --cached --exit-code
-=======
+'
+
 test_expect_success 'restore --staged invalidates cache tree for deletions' '
 	test_when_finished git reset --hard &&
 	>new1 &&
@@ -121,7 +121,6 @@
 	git commit -m "just new2" &&
 	git rev-parse HEAD:new2 &&
 	test_must_fail git rev-parse HEAD:new1
->>>>>>> e701bab3
 '
 
 test_done