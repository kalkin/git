--- conflicted
+++ resolved
@@ -467,11 +467,8 @@
 	o->is_shallow = -1;
 	o->shallow_stat = xcalloc(1, sizeof(*o->shallow_stat));
 
-<<<<<<< HEAD
-=======
 	o->buffer_slab = allocate_commit_buffer_slab();
 
->>>>>>> 1f6c72fe
 	return o;
 }
 
