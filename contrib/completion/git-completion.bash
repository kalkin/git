--- conflicted
+++ resolved
@@ -1206,12 +1206,8 @@
 	--*)
 		__gitcomp "
 			--all --tags --contains --abbrev= --candidates=
-<<<<<<< HEAD
 			--exact-match --debug --long --match --always --first-parent
-=======
-			--exact-match --debug --long --match --always
 			--exclude
->>>>>>> 77d21f29
 			"
 		return
 	esac
