#include "cache.h"
#include "config.h"
#include "dir.h"
#include "git-compat-util.h"
#include "lockfile.h"
#include "pack.h"
#include "packfile.h"
#include "commit.h"
#include "object.h"
#include "refs.h"
#include "revision.h"
#include "sha1-lookup.h"
#include "commit-graph.h"
#include "object-store.h"
#include "alloc.h"
#include "hashmap.h"
#include "replace-object.h"
#include "progress.h"
#include "bloom.h"
#include "commit-slab.h"

#define GRAPH_SIGNATURE 0x43475048 /* "CGPH" */
#define GRAPH_CHUNKID_OIDFANOUT 0x4f494446 /* "OIDF" */
#define GRAPH_CHUNKID_OIDLOOKUP 0x4f49444c /* "OIDL" */
#define GRAPH_CHUNKID_DATA 0x43444154 /* "CDAT" */
#define GRAPH_CHUNKID_EXTRAEDGES 0x45444745 /* "EDGE" */
#define GRAPH_CHUNKID_BLOOMINDEXES 0x42494458 /* "BIDX" */
#define GRAPH_CHUNKID_BLOOMDATA 0x42444154 /* "BDAT" */
#define GRAPH_CHUNKID_BASE 0x42415345 /* "BASE" */
#define MAX_NUM_CHUNKS 7

#define GRAPH_DATA_WIDTH (the_hash_algo->rawsz + 16)

#define GRAPH_VERSION_1 0x1
#define GRAPH_VERSION GRAPH_VERSION_1

#define GRAPH_EXTRA_EDGES_NEEDED 0x80000000
#define GRAPH_EDGE_LAST_MASK 0x7fffffff
#define GRAPH_PARENT_NONE 0x70000000

#define GRAPH_LAST_EDGE 0x80000000

#define GRAPH_HEADER_SIZE 8
#define GRAPH_FANOUT_SIZE (4 * 256)
#define GRAPH_CHUNKLOOKUP_WIDTH 12
#define GRAPH_MIN_SIZE (GRAPH_HEADER_SIZE + 4 * GRAPH_CHUNKLOOKUP_WIDTH \
			+ GRAPH_FANOUT_SIZE + the_hash_algo->rawsz)

/* Remember to update object flag allocation in object.h */
#define REACHABLE       (1u<<15)

/* Keep track of the order in which commits are added to our list. */
define_commit_slab(commit_pos, int);
static struct commit_pos commit_pos = COMMIT_SLAB_INIT(1, commit_pos);

static void set_commit_pos(struct repository *r, const struct object_id *oid)
{
	static int32_t max_pos;
	struct commit *commit = lookup_commit(r, oid);

	if (!commit)
		return; /* should never happen, but be lenient */

	*commit_pos_at(&commit_pos, commit) = max_pos++;
}

static int commit_pos_cmp(const void *va, const void *vb)
{
	const struct commit *a = *(const struct commit **)va;
	const struct commit *b = *(const struct commit **)vb;
	return commit_pos_at(&commit_pos, a) -
	       commit_pos_at(&commit_pos, b);
}

static int commit_gen_cmp(const void *va, const void *vb)
{
	const struct commit *a = *(const struct commit **)va;
	const struct commit *b = *(const struct commit **)vb;

	/* lower generation commits first */
	if (a->generation < b->generation)
		return -1;
	else if (a->generation > b->generation)
		return 1;

	/* use date as a heuristic when generations are equal */
	if (a->date < b->date)
		return -1;
	else if (a->date > b->date)
		return 1;
	return 0;
}

char *get_commit_graph_filename(struct object_directory *obj_dir)
{
	return xstrfmt("%s/info/commit-graph", obj_dir->path);
}

static char *get_split_graph_filename(struct object_directory *odb,
				      const char *oid_hex)
{
	return xstrfmt("%s/info/commit-graphs/graph-%s.graph", odb->path,
		       oid_hex);
}

static char *get_chain_filename(struct object_directory *odb)
{
	return xstrfmt("%s/info/commit-graphs/commit-graph-chain", odb->path);
}

static uint8_t oid_version(void)
{
	return 1;
}

static struct commit_graph *alloc_commit_graph(void)
{
	struct commit_graph *g = xcalloc(1, sizeof(*g));

	return g;
}

extern int read_replace_refs;

static int commit_graph_compatible(struct repository *r)
{
	if (!r->gitdir)
		return 0;

	if (read_replace_refs) {
		prepare_replace_object(r);
		if (hashmap_get_size(&r->objects->replace_map->map))
			return 0;
	}

	prepare_commit_graft(r);
	if (r->parsed_objects && r->parsed_objects->grafts_nr)
		return 0;
	if (is_repository_shallow(r))
		return 0;

	return 1;
}

int open_commit_graph(const char *graph_file, int *fd, struct stat *st)
{
	*fd = git_open(graph_file);
	if (*fd < 0)
		return 0;
	if (fstat(*fd, st)) {
		close(*fd);
		return 0;
	}
	return 1;
}

struct commit_graph *load_commit_graph_one_fd_st(int fd, struct stat *st,
						 struct object_directory *odb)
{
	void *graph_map;
	size_t graph_size;
	struct commit_graph *ret;

	graph_size = xsize_t(st->st_size);

	if (graph_size < GRAPH_MIN_SIZE) {
		close(fd);
		error(_("commit-graph file is too small"));
		return NULL;
	}
	graph_map = xmmap(NULL, graph_size, PROT_READ, MAP_PRIVATE, fd, 0);
	close(fd);
	ret = parse_commit_graph(graph_map, graph_size);

	if (ret)
		ret->odb = odb;
	else
		munmap(graph_map, graph_size);

	return ret;
}

static int verify_commit_graph_lite(struct commit_graph *g)
{
	/*
	 * Basic validation shared between parse_commit_graph()
	 * which'll be called every time the graph is used, and the
	 * much more expensive verify_commit_graph() used by
	 * "commit-graph verify".
	 *
	 * There should only be very basic checks here to ensure that
	 * we don't e.g. segfault in fill_commit_in_graph(), but
	 * because this is a very hot codepath nothing that e.g. loops
	 * over g->num_commits, or runs a checksum on the commit-graph
	 * itself.
	 */
	if (!g->chunk_oid_fanout) {
		error("commit-graph is missing the OID Fanout chunk");
		return 1;
	}
	if (!g->chunk_oid_lookup) {
		error("commit-graph is missing the OID Lookup chunk");
		return 1;
	}
	if (!g->chunk_commit_data) {
		error("commit-graph is missing the Commit Data chunk");
		return 1;
	}

	return 0;
}

struct commit_graph *parse_commit_graph(void *graph_map, size_t graph_size)
{
	const unsigned char *data, *chunk_lookup;
	uint32_t i;
	struct commit_graph *graph;
	uint64_t last_chunk_offset;
	uint32_t last_chunk_id;
	uint32_t graph_signature;
	unsigned char graph_version, hash_version;

	if (!graph_map)
		return NULL;

	if (graph_size < GRAPH_MIN_SIZE)
		return NULL;

	data = (const unsigned char *)graph_map;

	graph_signature = get_be32(data);
	if (graph_signature != GRAPH_SIGNATURE) {
		error(_("commit-graph signature %X does not match signature %X"),
		      graph_signature, GRAPH_SIGNATURE);
		return NULL;
	}

	graph_version = *(unsigned char*)(data + 4);
	if (graph_version != GRAPH_VERSION) {
		error(_("commit-graph version %X does not match version %X"),
		      graph_version, GRAPH_VERSION);
		return NULL;
	}

	hash_version = *(unsigned char*)(data + 5);
	if (hash_version != oid_version()) {
		error(_("commit-graph hash version %X does not match version %X"),
		      hash_version, oid_version());
		return NULL;
	}

	graph = alloc_commit_graph();

	graph->hash_len = the_hash_algo->rawsz;
	graph->num_chunks = *(unsigned char*)(data + 6);
	graph->data = graph_map;
	graph->data_len = graph_size;

	last_chunk_id = 0;
	last_chunk_offset = 8;
	chunk_lookup = data + 8;
	for (i = 0; i < graph->num_chunks; i++) {
		uint32_t chunk_id;
		uint64_t chunk_offset;
		int chunk_repeated = 0;

		if (data + graph_size - chunk_lookup <
		    GRAPH_CHUNKLOOKUP_WIDTH) {
			error(_("commit-graph chunk lookup table entry missing; file may be incomplete"));
			free(graph);
			return NULL;
		}

		chunk_id = get_be32(chunk_lookup + 0);
		chunk_offset = get_be64(chunk_lookup + 4);

		chunk_lookup += GRAPH_CHUNKLOOKUP_WIDTH;

		if (chunk_offset > graph_size - the_hash_algo->rawsz) {
			error(_("commit-graph improper chunk offset %08x%08x"), (uint32_t)(chunk_offset >> 32),
			      (uint32_t)chunk_offset);
			free(graph);
			return NULL;
		}

		switch (chunk_id) {
		case GRAPH_CHUNKID_OIDFANOUT:
			if (graph->chunk_oid_fanout)
				chunk_repeated = 1;
			else
				graph->chunk_oid_fanout = (uint32_t*)(data + chunk_offset);
			break;

		case GRAPH_CHUNKID_OIDLOOKUP:
			if (graph->chunk_oid_lookup)
				chunk_repeated = 1;
			else
				graph->chunk_oid_lookup = data + chunk_offset;
			break;

		case GRAPH_CHUNKID_DATA:
			if (graph->chunk_commit_data)
				chunk_repeated = 1;
			else
				graph->chunk_commit_data = data + chunk_offset;
			break;

		case GRAPH_CHUNKID_EXTRAEDGES:
			if (graph->chunk_extra_edges)
				chunk_repeated = 1;
			else
				graph->chunk_extra_edges = data + chunk_offset;
			break;

		case GRAPH_CHUNKID_BASE:
			if (graph->chunk_base_graphs)
				chunk_repeated = 1;
			else
				graph->chunk_base_graphs = data + chunk_offset;
			break;

		case GRAPH_CHUNKID_BLOOMINDEXES:
			if (graph->chunk_bloom_indexes)
				chunk_repeated = 1;
			else
				graph->chunk_bloom_indexes = data + chunk_offset;
			break;

		case GRAPH_CHUNKID_BLOOMDATA:
			if (graph->chunk_bloom_data)
				chunk_repeated = 1;
			else {
				uint32_t hash_version;
				graph->chunk_bloom_data = data + chunk_offset;
				hash_version = get_be32(data + chunk_offset);

				if (hash_version != 1)
					break;

				graph->bloom_filter_settings = xmalloc(sizeof(struct bloom_filter_settings));
				graph->bloom_filter_settings->hash_version = hash_version;
				graph->bloom_filter_settings->num_hashes = get_be32(data + chunk_offset + 4);
				graph->bloom_filter_settings->bits_per_entry = get_be32(data + chunk_offset + 8);
			}
			break;
		}

		if (chunk_repeated) {
			error(_("commit-graph chunk id %08x appears multiple times"), chunk_id);
			free(graph);
			return NULL;
		}

		if (last_chunk_id == GRAPH_CHUNKID_OIDLOOKUP)
		{
			graph->num_commits = (chunk_offset - last_chunk_offset)
					     / graph->hash_len;
		}

		last_chunk_id = chunk_id;
		last_chunk_offset = chunk_offset;
	}

	if (graph->chunk_bloom_indexes && graph->chunk_bloom_data) {
		init_bloom_filters();
	} else {
		/* We need both the bloom chunks to exist together. Else ignore the data */
		graph->chunk_bloom_indexes = NULL;
		graph->chunk_bloom_data = NULL;
		graph->bloom_filter_settings = NULL;
	}

	hashcpy(graph->oid.hash, graph->data + graph->data_len - graph->hash_len);

	if (verify_commit_graph_lite(graph)) {
		free(graph);
		return NULL;
	}

	return graph;
}

static struct commit_graph *load_commit_graph_one(const char *graph_file,
						  struct object_directory *odb)
{

	struct stat st;
	int fd;
	struct commit_graph *g;
	int open_ok = open_commit_graph(graph_file, &fd, &st);

	if (!open_ok)
		return NULL;

	g = load_commit_graph_one_fd_st(fd, &st, odb);

	if (g)
		g->filename = xstrdup(graph_file);

	return g;
}

static struct commit_graph *load_commit_graph_v1(struct repository *r,
						 struct object_directory *odb)
{
	char *graph_name = get_commit_graph_filename(odb);
	struct commit_graph *g = load_commit_graph_one(graph_name, odb);
	free(graph_name);

	return g;
}

static int add_graph_to_chain(struct commit_graph *g,
			      struct commit_graph *chain,
			      struct object_id *oids,
			      int n)
{
	struct commit_graph *cur_g = chain;

	if (n && !g->chunk_base_graphs) {
		warning(_("commit-graph has no base graphs chunk"));
		return 0;
	}

	while (n) {
		n--;

		if (!cur_g ||
		    !oideq(&oids[n], &cur_g->oid) ||
		    !hasheq(oids[n].hash, g->chunk_base_graphs + g->hash_len * n)) {
			warning(_("commit-graph chain does not match"));
			return 0;
		}

		cur_g = cur_g->base_graph;
	}

	g->base_graph = chain;

	if (chain)
		g->num_commits_in_base = chain->num_commits + chain->num_commits_in_base;

	return 1;
}

static struct commit_graph *load_commit_graph_chain(struct repository *r,
						    struct object_directory *odb)
{
	struct commit_graph *graph_chain = NULL;
	struct strbuf line = STRBUF_INIT;
	struct stat st;
	struct object_id *oids;
	int i = 0, valid = 1, count;
	char *chain_name = get_chain_filename(odb);
	FILE *fp;
	int stat_res;

	fp = fopen(chain_name, "r");
	stat_res = stat(chain_name, &st);
	free(chain_name);

	if (!fp ||
	    stat_res ||
	    st.st_size <= the_hash_algo->hexsz)
		return NULL;

	count = st.st_size / (the_hash_algo->hexsz + 1);
	oids = xcalloc(count, sizeof(struct object_id));

	prepare_alt_odb(r);

	for (i = 0; i < count; i++) {
		struct object_directory *odb;

		if (strbuf_getline_lf(&line, fp) == EOF)
			break;

		if (get_oid_hex(line.buf, &oids[i])) {
			warning(_("invalid commit-graph chain: line '%s' not a hash"),
				line.buf);
			valid = 0;
			break;
		}

		valid = 0;
		for (odb = r->objects->odb; odb; odb = odb->next) {
			char *graph_name = get_split_graph_filename(odb, line.buf);
			struct commit_graph *g = load_commit_graph_one(graph_name, odb);

			free(graph_name);

			if (g) {
				if (add_graph_to_chain(g, graph_chain, oids, i)) {
					graph_chain = g;
					valid = 1;
				}

				break;
			}
		}

		if (!valid) {
			warning(_("unable to find all commit-graph files"));
			break;
		}
	}

	free(oids);
	fclose(fp);
	strbuf_release(&line);

	return graph_chain;
}

struct commit_graph *read_commit_graph_one(struct repository *r,
					   struct object_directory *odb)
{
	struct commit_graph *g = load_commit_graph_v1(r, odb);

	if (!g)
		g = load_commit_graph_chain(r, odb);

	return g;
}

static void prepare_commit_graph_one(struct repository *r,
				     struct object_directory *odb)
{

	if (r->objects->commit_graph)
		return;

	r->objects->commit_graph = read_commit_graph_one(r, odb);
}

/*
 * Return 1 if commit_graph is non-NULL, and 0 otherwise.
 *
 * On the first invocation, this function attempts to load the commit
 * graph if the_repository is configured to have one.
 */
static int prepare_commit_graph(struct repository *r)
{
	struct object_directory *odb;

	/*
	 * This must come before the "already attempted?" check below, because
	 * we want to disable even an already-loaded graph file.
	 */
	if (r->commit_graph_disabled)
		return 0;

	if (r->objects->commit_graph_attempted)
		return !!r->objects->commit_graph;
	r->objects->commit_graph_attempted = 1;

	if (git_env_bool(GIT_TEST_COMMIT_GRAPH_DIE_ON_LOAD, 0))
		die("dying as requested by the '%s' variable on commit-graph load!",
		    GIT_TEST_COMMIT_GRAPH_DIE_ON_LOAD);

	prepare_repo_settings(r);

	if (!git_env_bool(GIT_TEST_COMMIT_GRAPH, 0) &&
	    r->settings.core_commit_graph != 1)
		/*
		 * This repository is not configured to use commit graphs, so
		 * do not load one. (But report commit_graph_attempted anyway
		 * so that commit graph loading is not attempted again for this
		 * repository.)
		 */
		return 0;

	if (!commit_graph_compatible(r))
		return 0;

	prepare_alt_odb(r);
	for (odb = r->objects->odb;
	     !r->objects->commit_graph && odb;
	     odb = odb->next)
		prepare_commit_graph_one(r, odb);
	return !!r->objects->commit_graph;
}

int generation_numbers_enabled(struct repository *r)
{
	uint32_t first_generation;
	struct commit_graph *g;
	if (!prepare_commit_graph(r))
	       return 0;

	g = r->objects->commit_graph;

	if (!g->num_commits)
		return 0;

	first_generation = get_be32(g->chunk_commit_data +
				    g->hash_len + 8) >> 2;

	return !!first_generation;
}

static void close_commit_graph_one(struct commit_graph *g)
{
	if (!g)
		return;

	close_commit_graph_one(g->base_graph);
	free_commit_graph(g);
}

void close_commit_graph(struct raw_object_store *o)
{
	close_commit_graph_one(o->commit_graph);
	o->commit_graph = NULL;
}

static int bsearch_graph(struct commit_graph *g, struct object_id *oid, uint32_t *pos)
{
	return bsearch_hash(oid->hash, g->chunk_oid_fanout,
			    g->chunk_oid_lookup, g->hash_len, pos);
}

static void load_oid_from_graph(struct commit_graph *g,
				uint32_t pos,
				struct object_id *oid)
{
	uint32_t lex_index;

	while (g && pos < g->num_commits_in_base)
		g = g->base_graph;

	if (!g)
		BUG("NULL commit-graph");

	if (pos >= g->num_commits + g->num_commits_in_base)
		die(_("invalid commit position. commit-graph is likely corrupt"));

	lex_index = pos - g->num_commits_in_base;

	hashcpy(oid->hash, g->chunk_oid_lookup + g->hash_len * lex_index);
}

static struct commit_list **insert_parent_or_die(struct repository *r,
						 struct commit_graph *g,
						 uint32_t pos,
						 struct commit_list **pptr)
{
	struct commit *c;
	struct object_id oid;

	if (pos >= g->num_commits + g->num_commits_in_base)
		die("invalid parent position %"PRIu32, pos);

	load_oid_from_graph(g, pos, &oid);
	c = lookup_commit(r, &oid);
	if (!c)
		die(_("could not find commit %s"), oid_to_hex(&oid));
	c->graph_pos = pos;
	return &commit_list_insert(c, pptr)->next;
}

static void fill_commit_graph_info(struct commit *item, struct commit_graph *g, uint32_t pos)
{
	const unsigned char *commit_data;
	uint32_t lex_index;

	while (pos < g->num_commits_in_base)
		g = g->base_graph;

	lex_index = pos - g->num_commits_in_base;
	commit_data = g->chunk_commit_data + GRAPH_DATA_WIDTH * lex_index;
	item->graph_pos = pos;
	item->generation = get_be32(commit_data + g->hash_len + 8) >> 2;
}

static inline void set_commit_tree(struct commit *c, struct tree *t)
{
	c->maybe_tree = t;
}

static int fill_commit_in_graph(struct repository *r,
				struct commit *item,
				struct commit_graph *g, uint32_t pos)
{
	uint32_t edge_value;
	uint32_t *parent_data_ptr;
	uint64_t date_low, date_high;
	struct commit_list **pptr;
	const unsigned char *commit_data;
	uint32_t lex_index;

	while (pos < g->num_commits_in_base)
		g = g->base_graph;

	if (pos >= g->num_commits + g->num_commits_in_base)
		die(_("invalid commit position. commit-graph is likely corrupt"));

	/*
	 * Store the "full" position, but then use the
	 * "local" position for the rest of the calculation.
	 */
	item->graph_pos = pos;
	lex_index = pos - g->num_commits_in_base;

	commit_data = g->chunk_commit_data + (g->hash_len + 16) * lex_index;

	item->object.parsed = 1;

	set_commit_tree(item, NULL);

	date_high = get_be32(commit_data + g->hash_len + 8) & 0x3;
	date_low = get_be32(commit_data + g->hash_len + 12);
	item->date = (timestamp_t)((date_high << 32) | date_low);

	item->generation = get_be32(commit_data + g->hash_len + 8) >> 2;

	pptr = &item->parents;

	edge_value = get_be32(commit_data + g->hash_len);
	if (edge_value == GRAPH_PARENT_NONE)
		return 1;
	pptr = insert_parent_or_die(r, g, edge_value, pptr);

	edge_value = get_be32(commit_data + g->hash_len + 4);
	if (edge_value == GRAPH_PARENT_NONE)
		return 1;
	if (!(edge_value & GRAPH_EXTRA_EDGES_NEEDED)) {
		pptr = insert_parent_or_die(r, g, edge_value, pptr);
		return 1;
	}

	parent_data_ptr = (uint32_t*)(g->chunk_extra_edges +
			  4 * (uint64_t)(edge_value & GRAPH_EDGE_LAST_MASK));
	do {
		edge_value = get_be32(parent_data_ptr);
		pptr = insert_parent_or_die(r, g,
					    edge_value & GRAPH_EDGE_LAST_MASK,
					    pptr);
		parent_data_ptr++;
	} while (!(edge_value & GRAPH_LAST_EDGE));

	return 1;
}

static int find_commit_in_graph(struct commit *item, struct commit_graph *g, uint32_t *pos)
{
	if (item->graph_pos != COMMIT_NOT_FROM_GRAPH) {
		*pos = item->graph_pos;
		return 1;
	} else {
		struct commit_graph *cur_g = g;
		uint32_t lex_index;

		while (cur_g && !bsearch_graph(cur_g, &(item->object.oid), &lex_index))
			cur_g = cur_g->base_graph;

		if (cur_g) {
			*pos = lex_index + cur_g->num_commits_in_base;
			return 1;
		}

		return 0;
	}
}

static int parse_commit_in_graph_one(struct repository *r,
				     struct commit_graph *g,
				     struct commit *item)
{
	uint32_t pos;

	if (item->object.parsed)
		return 1;

	if (find_commit_in_graph(item, g, &pos))
		return fill_commit_in_graph(r, item, g, pos);

	return 0;
}

int parse_commit_in_graph(struct repository *r, struct commit *item)
{
	if (!prepare_commit_graph(r))
		return 0;
	return parse_commit_in_graph_one(r, r->objects->commit_graph, item);
}

void load_commit_graph_info(struct repository *r, struct commit *item)
{
	uint32_t pos;
	if (!prepare_commit_graph(r))
		return;
	if (find_commit_in_graph(item, r->objects->commit_graph, &pos))
		fill_commit_graph_info(item, r->objects->commit_graph, pos);
}

static struct tree *load_tree_for_commit(struct repository *r,
					 struct commit_graph *g,
					 struct commit *c)
{
	struct object_id oid;
	const unsigned char *commit_data;

	while (c->graph_pos < g->num_commits_in_base)
		g = g->base_graph;

	commit_data = g->chunk_commit_data +
			GRAPH_DATA_WIDTH * (c->graph_pos - g->num_commits_in_base);

	hashcpy(oid.hash, commit_data);
	set_commit_tree(c, lookup_tree(r, &oid));

	return c->maybe_tree;
}

static struct tree *get_commit_tree_in_graph_one(struct repository *r,
						 struct commit_graph *g,
						 const struct commit *c)
{
	if (c->maybe_tree)
		return c->maybe_tree;
	if (c->graph_pos == COMMIT_NOT_FROM_GRAPH)
		BUG("get_commit_tree_in_graph_one called from non-commit-graph commit");

	return load_tree_for_commit(r, g, (struct commit *)c);
}

struct tree *get_commit_tree_in_graph(struct repository *r, const struct commit *c)
{
	return get_commit_tree_in_graph_one(r, r->objects->commit_graph, c);
}

struct packed_commit_list {
	struct commit **list;
	int nr;
	int alloc;
};

struct packed_oid_list {
	struct object_id *list;
	int nr;
	int alloc;
};

struct write_commit_graph_context {
	struct repository *r;
	struct object_directory *odb;
	char *graph_name;
	struct packed_oid_list oids;
	struct packed_commit_list commits;
	int num_extra_edges;
	unsigned long approx_nr_objects;
	struct progress *progress;
	int progress_done;
	uint64_t progress_cnt;

	char *base_graph_name;
	int num_commit_graphs_before;
	int num_commit_graphs_after;
	char **commit_graph_filenames_before;
	char **commit_graph_filenames_after;
	char **commit_graph_hash_after;
	uint32_t new_num_commits_in_base;
	struct commit_graph *new_base_graph;

	unsigned append:1,
		 report_progress:1,
		 split:1,
		 check_oids:1,
		 changed_paths:1,
		 order_by_pack:1;

	const struct split_commit_graph_opts *split_opts;
	size_t total_bloom_filter_data_size;
};

static void write_graph_chunk_fanout(struct hashfile *f,
				     struct write_commit_graph_context *ctx)
{
	int i, count = 0;
	struct commit **list = ctx->commits.list;

	/*
	 * Write the first-level table (the list is sorted,
	 * but we use a 256-entry lookup to be able to avoid
	 * having to do eight extra binary search iterations).
	 */
	for (i = 0; i < 256; i++) {
		while (count < ctx->commits.nr) {
			if ((*list)->object.oid.hash[0] != i)
				break;
			display_progress(ctx->progress, ++ctx->progress_cnt);
			count++;
			list++;
		}

		hashwrite_be32(f, count);
	}
}

static void write_graph_chunk_oids(struct hashfile *f, int hash_len,
				   struct write_commit_graph_context *ctx)
{
	struct commit **list = ctx->commits.list;
	int count;
	for (count = 0; count < ctx->commits.nr; count++, list++) {
		display_progress(ctx->progress, ++ctx->progress_cnt);
		hashwrite(f, (*list)->object.oid.hash, (int)hash_len);
	}
}

static const unsigned char *commit_to_sha1(size_t index, void *table)
{
	struct commit **commits = table;
	return commits[index]->object.oid.hash;
}

static void write_graph_chunk_data(struct hashfile *f, int hash_len,
				   struct write_commit_graph_context *ctx)
{
	struct commit **list = ctx->commits.list;
	struct commit **last = ctx->commits.list + ctx->commits.nr;
	uint32_t num_extra_edges = 0;

	while (list < last) {
		struct commit_list *parent;
		struct object_id *tree;
		int edge_value;
		uint32_t packedDate[2];
		display_progress(ctx->progress, ++ctx->progress_cnt);

		if (parse_commit_no_graph(*list))
			die(_("unable to parse commit %s"),
				oid_to_hex(&(*list)->object.oid));
		tree = get_commit_tree_oid(*list);
		hashwrite(f, tree->hash, hash_len);

		parent = (*list)->parents;

		if (!parent)
			edge_value = GRAPH_PARENT_NONE;
		else {
			edge_value = sha1_pos(parent->item->object.oid.hash,
					      ctx->commits.list,
					      ctx->commits.nr,
					      commit_to_sha1);

			if (edge_value >= 0)
				edge_value += ctx->new_num_commits_in_base;
			else if (ctx->new_base_graph) {
				uint32_t pos;
				if (find_commit_in_graph(parent->item,
							 ctx->new_base_graph,
							 &pos))
					edge_value = pos;
			}

			if (edge_value < 0)
				BUG("missing parent %s for commit %s",
				    oid_to_hex(&parent->item->object.oid),
				    oid_to_hex(&(*list)->object.oid));
		}

		hashwrite_be32(f, edge_value);

		if (parent)
			parent = parent->next;

		if (!parent)
			edge_value = GRAPH_PARENT_NONE;
		else if (parent->next)
			edge_value = GRAPH_EXTRA_EDGES_NEEDED | num_extra_edges;
		else {
			edge_value = sha1_pos(parent->item->object.oid.hash,
					      ctx->commits.list,
					      ctx->commits.nr,
					      commit_to_sha1);

			if (edge_value >= 0)
				edge_value += ctx->new_num_commits_in_base;
			else if (ctx->new_base_graph) {
				uint32_t pos;
				if (find_commit_in_graph(parent->item,
							 ctx->new_base_graph,
							 &pos))
					edge_value = pos;
			}

			if (edge_value < 0)
				BUG("missing parent %s for commit %s",
				    oid_to_hex(&parent->item->object.oid),
				    oid_to_hex(&(*list)->object.oid));
		}

		hashwrite_be32(f, edge_value);

		if (edge_value & GRAPH_EXTRA_EDGES_NEEDED) {
			do {
				num_extra_edges++;
				parent = parent->next;
			} while (parent);
		}

		if (sizeof((*list)->date) > 4)
			packedDate[0] = htonl(((*list)->date >> 32) & 0x3);
		else
			packedDate[0] = 0;

		packedDate[0] |= htonl((*list)->generation << 2);

		packedDate[1] = htonl((*list)->date);
		hashwrite(f, packedDate, 8);

		list++;
	}
}

static void write_graph_chunk_extra_edges(struct hashfile *f,
					  struct write_commit_graph_context *ctx)
{
	struct commit **list = ctx->commits.list;
	struct commit **last = ctx->commits.list + ctx->commits.nr;
	struct commit_list *parent;

	while (list < last) {
		int num_parents = 0;

		display_progress(ctx->progress, ++ctx->progress_cnt);

		for (parent = (*list)->parents; num_parents < 3 && parent;
		     parent = parent->next)
			num_parents++;

		if (num_parents <= 2) {
			list++;
			continue;
		}

		/* Since num_parents > 2, this initializer is safe. */
		for (parent = (*list)->parents->next; parent; parent = parent->next) {
			int edge_value = sha1_pos(parent->item->object.oid.hash,
						  ctx->commits.list,
						  ctx->commits.nr,
						  commit_to_sha1);

			if (edge_value >= 0)
				edge_value += ctx->new_num_commits_in_base;
			else if (ctx->new_base_graph) {
				uint32_t pos;
				if (find_commit_in_graph(parent->item,
							 ctx->new_base_graph,
							 &pos))
					edge_value = pos;
			}

			if (edge_value < 0)
				BUG("missing parent %s for commit %s",
				    oid_to_hex(&parent->item->object.oid),
				    oid_to_hex(&(*list)->object.oid));
			else if (!parent->next)
				edge_value |= GRAPH_LAST_EDGE;

			hashwrite_be32(f, edge_value);
		}

		list++;
	}
}

static void write_graph_chunk_bloom_indexes(struct hashfile *f,
					    struct write_commit_graph_context *ctx)
{
	struct commit **list = ctx->commits.list;
	struct commit **last = ctx->commits.list + ctx->commits.nr;
	uint32_t cur_pos = 0;
	struct progress *progress = NULL;
	int i = 0;

	if (ctx->report_progress)
		progress = start_delayed_progress(
			_("Writing changed paths Bloom filters index"),
			ctx->commits.nr);

	while (list < last) {
		struct bloom_filter *filter = get_bloom_filter(ctx->r, *list, 0);
		cur_pos += filter->len;
		display_progress(progress, ++i);
		hashwrite_be32(f, cur_pos);
		list++;
	}

	stop_progress(&progress);
}

static void write_graph_chunk_bloom_data(struct hashfile *f,
					 struct write_commit_graph_context *ctx,
					 const struct bloom_filter_settings *settings)
{
	struct commit **list = ctx->commits.list;
	struct commit **last = ctx->commits.list + ctx->commits.nr;
	struct progress *progress = NULL;
	int i = 0;

	if (ctx->report_progress)
		progress = start_delayed_progress(
			_("Writing changed paths Bloom filters data"),
			ctx->commits.nr);

	hashwrite_be32(f, settings->hash_version);
	hashwrite_be32(f, settings->num_hashes);
	hashwrite_be32(f, settings->bits_per_entry);

	while (list < last) {
		struct bloom_filter *filter = get_bloom_filter(ctx->r, *list, 0);
		display_progress(progress, ++i);
		hashwrite(f, filter->data, filter->len * sizeof(unsigned char));
		list++;
	}

	stop_progress(&progress);
}

static int oid_compare(const void *_a, const void *_b)
{
	const struct object_id *a = (const struct object_id *)_a;
	const struct object_id *b = (const struct object_id *)_b;
	return oidcmp(a, b);
}

static int add_packed_commits(const struct object_id *oid,
			      struct packed_git *pack,
			      uint32_t pos,
			      void *data)
{
	struct write_commit_graph_context *ctx = (struct write_commit_graph_context*)data;
	enum object_type type;
	off_t offset = nth_packed_object_offset(pack, pos);
	struct object_info oi = OBJECT_INFO_INIT;

	if (ctx->progress)
		display_progress(ctx->progress, ++ctx->progress_done);

	oi.typep = &type;
	if (packed_object_info(ctx->r, pack, offset, &oi) < 0)
		die(_("unable to get type of object %s"), oid_to_hex(oid));

	if (type != OBJ_COMMIT)
		return 0;

	ALLOC_GROW(ctx->oids.list, ctx->oids.nr + 1, ctx->oids.alloc);
	oidcpy(&(ctx->oids.list[ctx->oids.nr]), oid);
	ctx->oids.nr++;

	set_commit_pos(ctx->r, oid);

	return 0;
}

static void add_missing_parents(struct write_commit_graph_context *ctx, struct commit *commit)
{
	struct commit_list *parent;
	for (parent = commit->parents; parent; parent = parent->next) {
		if (!(parent->item->object.flags & REACHABLE)) {
			ALLOC_GROW(ctx->oids.list, ctx->oids.nr + 1, ctx->oids.alloc);
			oidcpy(&ctx->oids.list[ctx->oids.nr], &(parent->item->object.oid));
			ctx->oids.nr++;
			parent->item->object.flags |= REACHABLE;
		}
	}
}

static void close_reachable(struct write_commit_graph_context *ctx)
{
	int i;
	struct commit *commit;
	enum commit_graph_split_flags flags = ctx->split_opts ?
		ctx->split_opts->flags : COMMIT_GRAPH_SPLIT_UNSPECIFIED;

	if (ctx->report_progress)
		ctx->progress = start_delayed_progress(
					_("Loading known commits in commit graph"),
					ctx->oids.nr);
	for (i = 0; i < ctx->oids.nr; i++) {
		display_progress(ctx->progress, i + 1);
		commit = lookup_commit(ctx->r, &ctx->oids.list[i]);
		if (commit)
			commit->object.flags |= REACHABLE;
	}
	stop_progress(&ctx->progress);

	/*
	 * As this loop runs, ctx->oids.nr may grow, but not more
	 * than the number of missing commits in the reachable
	 * closure.
	 */
	if (ctx->report_progress)
		ctx->progress = start_delayed_progress(
					_("Expanding reachable commits in commit graph"),
					0);
	for (i = 0; i < ctx->oids.nr; i++) {
		display_progress(ctx->progress, i + 1);
		commit = lookup_commit(ctx->r, &ctx->oids.list[i]);

		if (!commit)
			continue;
		if (ctx->split) {
			if ((!parse_commit(commit) &&
			     commit->graph_pos == COMMIT_NOT_FROM_GRAPH) ||
			    flags == COMMIT_GRAPH_SPLIT_REPLACE)
				add_missing_parents(ctx, commit);
		} else if (!parse_commit_no_graph(commit))
			add_missing_parents(ctx, commit);
	}
	stop_progress(&ctx->progress);

	if (ctx->report_progress)
		ctx->progress = start_delayed_progress(
					_("Clearing commit marks in commit graph"),
					ctx->oids.nr);
	for (i = 0; i < ctx->oids.nr; i++) {
		display_progress(ctx->progress, i + 1);
		commit = lookup_commit(ctx->r, &ctx->oids.list[i]);

		if (commit)
			commit->object.flags &= ~REACHABLE;
	}
	stop_progress(&ctx->progress);
}

static void compute_generation_numbers(struct write_commit_graph_context *ctx)
{
	int i;
	struct commit_list *list = NULL;

	if (ctx->report_progress)
		ctx->progress = start_delayed_progress(
					_("Computing commit graph generation numbers"),
					ctx->commits.nr);
	for (i = 0; i < ctx->commits.nr; i++) {
		display_progress(ctx->progress, i + 1);
		if (ctx->commits.list[i]->generation != GENERATION_NUMBER_INFINITY &&
		    ctx->commits.list[i]->generation != GENERATION_NUMBER_ZERO)
			continue;

		commit_list_insert(ctx->commits.list[i], &list);
		while (list) {
			struct commit *current = list->item;
			struct commit_list *parent;
			int all_parents_computed = 1;
			uint32_t max_generation = 0;

			for (parent = current->parents; parent; parent = parent->next) {
				if (parent->item->generation == GENERATION_NUMBER_INFINITY ||
				    parent->item->generation == GENERATION_NUMBER_ZERO) {
					all_parents_computed = 0;
					commit_list_insert(parent->item, &list);
					break;
				} else if (parent->item->generation > max_generation) {
					max_generation = parent->item->generation;
				}
			}

			if (all_parents_computed) {
				current->generation = max_generation + 1;
				pop_commit(&list);

				if (current->generation > GENERATION_NUMBER_MAX)
					current->generation = GENERATION_NUMBER_MAX;
			}
		}
	}
	stop_progress(&ctx->progress);
}

<<<<<<< HEAD
static int add_ref_to_set(const char *refname,
			  const struct object_id *oid,
			  int flags, void *cb_data)
=======
static void compute_bloom_filters(struct write_commit_graph_context *ctx)
{
	int i;
	struct progress *progress = NULL;
	struct commit **sorted_commits;

	init_bloom_filters();

	if (ctx->report_progress)
		progress = start_delayed_progress(
			_("Computing commit changed paths Bloom filters"),
			ctx->commits.nr);

	ALLOC_ARRAY(sorted_commits, ctx->commits.nr);
	COPY_ARRAY(sorted_commits, ctx->commits.list, ctx->commits.nr);

	if (ctx->order_by_pack)
		QSORT(sorted_commits, ctx->commits.nr, commit_pos_cmp);
	else
		QSORT(sorted_commits, ctx->commits.nr, commit_gen_cmp);

	for (i = 0; i < ctx->commits.nr; i++) {
		struct commit *c = sorted_commits[i];
		struct bloom_filter *filter = get_bloom_filter(ctx->r, c, 1);
		ctx->total_bloom_filter_data_size += sizeof(unsigned char) * filter->len;
		display_progress(progress, i + 1);
	}

	free(sorted_commits);
	stop_progress(&progress);
}

static int add_ref_to_list(const char *refname,
			   const struct object_id *oid,
			   int flags, void *cb_data)
>>>>>>> caf388ca
{
	struct oidset *commits = (struct oidset *)cb_data;

	oidset_insert(commits, oid);
	return 0;
}

int write_commit_graph_reachable(struct object_directory *odb,
				 enum commit_graph_write_flags flags,
				 const struct split_commit_graph_opts *split_opts)
{
	struct oidset commits = OIDSET_INIT;
	int result;

	for_each_ref(add_ref_to_set, &commits);
	result = write_commit_graph(odb, NULL, &commits,
				    flags, split_opts);

	oidset_clear(&commits);
	return result;
}

static int fill_oids_from_packs(struct write_commit_graph_context *ctx,
				struct string_list *pack_indexes)
{
	uint32_t i;
	struct strbuf progress_title = STRBUF_INIT;
	struct strbuf packname = STRBUF_INIT;
	int dirlen;

	strbuf_addf(&packname, "%s/pack/", ctx->odb->path);
	dirlen = packname.len;
	if (ctx->report_progress) {
		strbuf_addf(&progress_title,
			    Q_("Finding commits for commit graph in %d pack",
			       "Finding commits for commit graph in %d packs",
			       pack_indexes->nr),
			    pack_indexes->nr);
		ctx->progress = start_delayed_progress(progress_title.buf, 0);
		ctx->progress_done = 0;
	}
	for (i = 0; i < pack_indexes->nr; i++) {
		struct packed_git *p;
		strbuf_setlen(&packname, dirlen);
		strbuf_addstr(&packname, pack_indexes->items[i].string);
		p = add_packed_git(packname.buf, packname.len, 1);
		if (!p) {
			error(_("error adding pack %s"), packname.buf);
			return -1;
		}
		if (open_pack_index(p)) {
			error(_("error opening index for %s"), packname.buf);
			return -1;
		}
		for_each_object_in_pack(p, add_packed_commits, ctx,
					FOR_EACH_OBJECT_PACK_ORDER);
		close_pack(p);
		free(p);
	}

	stop_progress(&ctx->progress);
	strbuf_release(&progress_title);
	strbuf_release(&packname);

	return 0;
}

static int fill_oids_from_commits(struct write_commit_graph_context *ctx,
				  struct oidset *commits)
{
	uint32_t i = 0;
	struct strbuf progress_title = STRBUF_INIT;
	struct oidset_iter iter;
	struct object_id *oid;

	if (!oidset_size(commits))
		return 0;

	if (ctx->report_progress) {
		strbuf_addf(&progress_title,
			    Q_("Finding commits for commit graph from %d ref",
			       "Finding commits for commit graph from %d refs",
			       oidset_size(commits)),
			    oidset_size(commits));
		ctx->progress = start_delayed_progress(
					progress_title.buf,
					oidset_size(commits));
	}

	oidset_iter_init(commits, &iter);
	while ((oid = oidset_iter_next(&iter))) {
		struct commit *result;

		display_progress(ctx->progress, ++i);

		result = lookup_commit_reference_gently(ctx->r, oid, 1);
		if (result) {
			ALLOC_GROW(ctx->oids.list, ctx->oids.nr + 1, ctx->oids.alloc);
			oidcpy(&ctx->oids.list[ctx->oids.nr], &(result->object.oid));
			ctx->oids.nr++;
		} else if (ctx->check_oids) {
			error(_("invalid commit object id: %s"),
			      oid_to_hex(oid));
			return -1;
		}
	}

	stop_progress(&ctx->progress);
	strbuf_release(&progress_title);

	return 0;
}

static void fill_oids_from_all_packs(struct write_commit_graph_context *ctx)
{
	if (ctx->report_progress)
		ctx->progress = start_delayed_progress(
			_("Finding commits for commit graph among packed objects"),
			ctx->approx_nr_objects);
	for_each_packed_object(add_packed_commits, ctx,
			       FOR_EACH_OBJECT_PACK_ORDER);
	if (ctx->progress_done < ctx->approx_nr_objects)
		display_progress(ctx->progress, ctx->approx_nr_objects);
	stop_progress(&ctx->progress);
}

static uint32_t count_distinct_commits(struct write_commit_graph_context *ctx)
{
	uint32_t i, count_distinct = 1;

	if (ctx->report_progress)
		ctx->progress = start_delayed_progress(
			_("Counting distinct commits in commit graph"),
			ctx->oids.nr);
	display_progress(ctx->progress, 0); /* TODO: Measure QSORT() progress */
	QSORT(ctx->oids.list, ctx->oids.nr, oid_compare);

	for (i = 1; i < ctx->oids.nr; i++) {
		display_progress(ctx->progress, i + 1);
		if (!oideq(&ctx->oids.list[i - 1], &ctx->oids.list[i])) {
			if (ctx->split) {
				struct commit *c = lookup_commit(ctx->r, &ctx->oids.list[i]);

				if (!c || c->graph_pos != COMMIT_NOT_FROM_GRAPH)
					continue;
			}

			count_distinct++;
		}
	}
	stop_progress(&ctx->progress);

	return count_distinct;
}

static void copy_oids_to_commits(struct write_commit_graph_context *ctx)
{
	uint32_t i;
	enum commit_graph_split_flags flags = ctx->split_opts ?
		ctx->split_opts->flags : COMMIT_GRAPH_SPLIT_UNSPECIFIED;

	ctx->num_extra_edges = 0;
	if (ctx->report_progress)
		ctx->progress = start_delayed_progress(
			_("Finding extra edges in commit graph"),
			ctx->oids.nr);
	for (i = 0; i < ctx->oids.nr; i++) {
		unsigned int num_parents;

		display_progress(ctx->progress, i + 1);
		if (i > 0 && oideq(&ctx->oids.list[i - 1], &ctx->oids.list[i]))
			continue;

		ALLOC_GROW(ctx->commits.list, ctx->commits.nr + 1, ctx->commits.alloc);
		ctx->commits.list[ctx->commits.nr] = lookup_commit(ctx->r, &ctx->oids.list[i]);

		if (ctx->split && flags != COMMIT_GRAPH_SPLIT_REPLACE &&
		    ctx->commits.list[ctx->commits.nr]->graph_pos != COMMIT_NOT_FROM_GRAPH)
			continue;

		if (ctx->split && flags == COMMIT_GRAPH_SPLIT_REPLACE)
			parse_commit(ctx->commits.list[ctx->commits.nr]);
		else
			parse_commit_no_graph(ctx->commits.list[ctx->commits.nr]);

		num_parents = commit_list_count(ctx->commits.list[ctx->commits.nr]->parents);
		if (num_parents > 2)
			ctx->num_extra_edges += num_parents - 1;

		ctx->commits.nr++;
	}
	stop_progress(&ctx->progress);
}

static int write_graph_chunk_base_1(struct hashfile *f,
				    struct commit_graph *g)
{
	int num = 0;

	if (!g)
		return 0;

	num = write_graph_chunk_base_1(f, g->base_graph);
	hashwrite(f, g->oid.hash, the_hash_algo->rawsz);
	return num + 1;
}

static int write_graph_chunk_base(struct hashfile *f,
				  struct write_commit_graph_context *ctx)
{
	int num = write_graph_chunk_base_1(f, ctx->new_base_graph);

	if (num != ctx->num_commit_graphs_after - 1) {
		error(_("failed to write correct number of base graph ids"));
		return -1;
	}

	return 0;
}

static int write_commit_graph_file(struct write_commit_graph_context *ctx)
{
	uint32_t i;
	int fd;
	struct hashfile *f;
	struct lock_file lk = LOCK_INIT;
	uint32_t chunk_ids[MAX_NUM_CHUNKS + 1];
	uint64_t chunk_offsets[MAX_NUM_CHUNKS + 1];
	const unsigned hashsz = the_hash_algo->rawsz;
	struct strbuf progress_title = STRBUF_INIT;
	int num_chunks = 3;
	struct object_id file_hash;
	const struct bloom_filter_settings bloom_settings = DEFAULT_BLOOM_FILTER_SETTINGS;

	if (ctx->split) {
		struct strbuf tmp_file = STRBUF_INIT;

		strbuf_addf(&tmp_file,
			    "%s/info/commit-graphs/tmp_graph_XXXXXX",
			    ctx->odb->path);
		ctx->graph_name = strbuf_detach(&tmp_file, NULL);
	} else {
		ctx->graph_name = get_commit_graph_filename(ctx->odb);
	}

	if (safe_create_leading_directories(ctx->graph_name)) {
		UNLEAK(ctx->graph_name);
		error(_("unable to create leading directories of %s"),
			ctx->graph_name);
		return -1;
	}

	if (ctx->split) {
		char *lock_name = get_chain_filename(ctx->odb);

		hold_lock_file_for_update(&lk, lock_name, LOCK_DIE_ON_ERROR);

		fd = git_mkstemp_mode(ctx->graph_name, 0444);
		if (fd < 0) {
			error(_("unable to create temporary graph layer"));
			return -1;
		}

		f = hashfd(fd, ctx->graph_name);
	} else {
		hold_lock_file_for_update(&lk, ctx->graph_name, LOCK_DIE_ON_ERROR);
		fd = lk.tempfile->fd;
		f = hashfd(lk.tempfile->fd, lk.tempfile->filename.buf);
	}

	chunk_ids[0] = GRAPH_CHUNKID_OIDFANOUT;
	chunk_ids[1] = GRAPH_CHUNKID_OIDLOOKUP;
	chunk_ids[2] = GRAPH_CHUNKID_DATA;
	if (ctx->num_extra_edges) {
		chunk_ids[num_chunks] = GRAPH_CHUNKID_EXTRAEDGES;
		num_chunks++;
	}
	if (ctx->changed_paths) {
		chunk_ids[num_chunks] = GRAPH_CHUNKID_BLOOMINDEXES;
		num_chunks++;
		chunk_ids[num_chunks] = GRAPH_CHUNKID_BLOOMDATA;
		num_chunks++;
	}
	if (ctx->num_commit_graphs_after > 1) {
		chunk_ids[num_chunks] = GRAPH_CHUNKID_BASE;
		num_chunks++;
	}

	chunk_ids[num_chunks] = 0;

	chunk_offsets[0] = 8 + (num_chunks + 1) * GRAPH_CHUNKLOOKUP_WIDTH;
	chunk_offsets[1] = chunk_offsets[0] + GRAPH_FANOUT_SIZE;
	chunk_offsets[2] = chunk_offsets[1] + hashsz * ctx->commits.nr;
	chunk_offsets[3] = chunk_offsets[2] + (hashsz + 16) * ctx->commits.nr;

	num_chunks = 3;
	if (ctx->num_extra_edges) {
		chunk_offsets[num_chunks + 1] = chunk_offsets[num_chunks] +
						4 * ctx->num_extra_edges;
		num_chunks++;
	}
	if (ctx->changed_paths) {
		chunk_offsets[num_chunks + 1] = chunk_offsets[num_chunks] +
						sizeof(uint32_t) * ctx->commits.nr;
		num_chunks++;

		chunk_offsets[num_chunks + 1] = chunk_offsets[num_chunks] +
						sizeof(uint32_t) * 3 + ctx->total_bloom_filter_data_size;
		num_chunks++;
	}
	if (ctx->num_commit_graphs_after > 1) {
		chunk_offsets[num_chunks + 1] = chunk_offsets[num_chunks] +
						hashsz * (ctx->num_commit_graphs_after - 1);
		num_chunks++;
	}

	hashwrite_be32(f, GRAPH_SIGNATURE);

	hashwrite_u8(f, GRAPH_VERSION);
	hashwrite_u8(f, oid_version());
	hashwrite_u8(f, num_chunks);
	hashwrite_u8(f, ctx->num_commit_graphs_after - 1);

	for (i = 0; i <= num_chunks; i++) {
		uint32_t chunk_write[3];

		chunk_write[0] = htonl(chunk_ids[i]);
		chunk_write[1] = htonl(chunk_offsets[i] >> 32);
		chunk_write[2] = htonl(chunk_offsets[i] & 0xffffffff);
		hashwrite(f, chunk_write, 12);
	}

	if (ctx->report_progress) {
		strbuf_addf(&progress_title,
			    Q_("Writing out commit graph in %d pass",
			       "Writing out commit graph in %d passes",
			       num_chunks),
			    num_chunks);
		ctx->progress = start_delayed_progress(
			progress_title.buf,
			num_chunks * ctx->commits.nr);
	}
	write_graph_chunk_fanout(f, ctx);
	write_graph_chunk_oids(f, hashsz, ctx);
	write_graph_chunk_data(f, hashsz, ctx);
	if (ctx->num_extra_edges)
		write_graph_chunk_extra_edges(f, ctx);
	if (ctx->changed_paths) {
		write_graph_chunk_bloom_indexes(f, ctx);
		write_graph_chunk_bloom_data(f, ctx, &bloom_settings);
	}
	if (ctx->num_commit_graphs_after > 1 &&
	    write_graph_chunk_base(f, ctx)) {
		return -1;
	}
	stop_progress(&ctx->progress);
	strbuf_release(&progress_title);

	if (ctx->split && ctx->base_graph_name && ctx->num_commit_graphs_after > 1) {
		char *new_base_hash = xstrdup(oid_to_hex(&ctx->new_base_graph->oid));
		char *new_base_name = get_split_graph_filename(ctx->new_base_graph->odb, new_base_hash);

		free(ctx->commit_graph_filenames_after[ctx->num_commit_graphs_after - 2]);
		free(ctx->commit_graph_hash_after[ctx->num_commit_graphs_after - 2]);
		ctx->commit_graph_filenames_after[ctx->num_commit_graphs_after - 2] = new_base_name;
		ctx->commit_graph_hash_after[ctx->num_commit_graphs_after - 2] = new_base_hash;
	}

	close_commit_graph(ctx->r->objects);
	finalize_hashfile(f, file_hash.hash, CSUM_HASH_IN_STREAM | CSUM_FSYNC);

	if (ctx->split) {
		FILE *chainf = fdopen_lock_file(&lk, "w");
		char *final_graph_name;
		int result;

		close(fd);

		if (!chainf) {
			error(_("unable to open commit-graph chain file"));
			return -1;
		}

		if (ctx->base_graph_name) {
			const char *dest;
			int idx = ctx->num_commit_graphs_after - 1;
			if (ctx->num_commit_graphs_after > 1)
				idx--;

			dest = ctx->commit_graph_filenames_after[idx];

			if (strcmp(ctx->base_graph_name, dest)) {
				result = rename(ctx->base_graph_name, dest);

				if (result) {
					error(_("failed to rename base commit-graph file"));
					return -1;
				}
			}
		} else {
			char *graph_name = get_commit_graph_filename(ctx->odb);
			unlink(graph_name);
		}

		ctx->commit_graph_hash_after[ctx->num_commit_graphs_after - 1] = xstrdup(oid_to_hex(&file_hash));
		final_graph_name = get_split_graph_filename(ctx->odb,
					ctx->commit_graph_hash_after[ctx->num_commit_graphs_after - 1]);
		ctx->commit_graph_filenames_after[ctx->num_commit_graphs_after - 1] = final_graph_name;

		result = rename(ctx->graph_name, final_graph_name);

		for (i = 0; i < ctx->num_commit_graphs_after; i++)
			fprintf(lk.tempfile->fp, "%s\n", ctx->commit_graph_hash_after[i]);

		if (result) {
			error(_("failed to rename temporary commit-graph file"));
			return -1;
		}
	}

	commit_lock_file(&lk);

	return 0;
}

static void split_graph_merge_strategy(struct write_commit_graph_context *ctx)
{
	struct commit_graph *g;
	uint32_t num_commits;
	enum commit_graph_split_flags flags = COMMIT_GRAPH_SPLIT_UNSPECIFIED;
	uint32_t i;

	int max_commits = 0;
	int size_mult = 2;

	if (ctx->split_opts) {
		max_commits = ctx->split_opts->max_commits;

		if (ctx->split_opts->size_multiple)
			size_mult = ctx->split_opts->size_multiple;

		flags = ctx->split_opts->flags;
	}

	g = ctx->r->objects->commit_graph;
	num_commits = ctx->commits.nr;
	if (flags == COMMIT_GRAPH_SPLIT_REPLACE)
		ctx->num_commit_graphs_after = 1;
	else
		ctx->num_commit_graphs_after = ctx->num_commit_graphs_before + 1;

	if (flags != COMMIT_GRAPH_SPLIT_MERGE_PROHIBITED &&
	    flags != COMMIT_GRAPH_SPLIT_REPLACE) {
		while (g && (g->num_commits <= size_mult * num_commits ||
			    (max_commits && num_commits > max_commits))) {
			if (g->odb != ctx->odb)
				break;

			num_commits += g->num_commits;
			g = g->base_graph;

			ctx->num_commit_graphs_after--;
		}
	}

	if (flags != COMMIT_GRAPH_SPLIT_REPLACE)
		ctx->new_base_graph = g;
	else if (ctx->num_commit_graphs_after != 1)
		BUG("split_graph_merge_strategy: num_commit_graphs_after "
		    "should be 1 with --split=replace");

	if (ctx->num_commit_graphs_after == 2) {
		char *old_graph_name = get_commit_graph_filename(g->odb);

		if (!strcmp(g->filename, old_graph_name) &&
		    g->odb != ctx->odb) {
			ctx->num_commit_graphs_after = 1;
			ctx->new_base_graph = NULL;
		}

		free(old_graph_name);
	}

	CALLOC_ARRAY(ctx->commit_graph_filenames_after, ctx->num_commit_graphs_after);
	CALLOC_ARRAY(ctx->commit_graph_hash_after, ctx->num_commit_graphs_after);

	for (i = 0; i < ctx->num_commit_graphs_after &&
		    i < ctx->num_commit_graphs_before; i++)
		ctx->commit_graph_filenames_after[i] = xstrdup(ctx->commit_graph_filenames_before[i]);

	i = ctx->num_commit_graphs_before - 1;
	g = ctx->r->objects->commit_graph;

	while (g) {
		if (i < ctx->num_commit_graphs_after)
			ctx->commit_graph_hash_after[i] = xstrdup(oid_to_hex(&g->oid));

		i--;
		g = g->base_graph;
	}
}

static void merge_commit_graph(struct write_commit_graph_context *ctx,
			       struct commit_graph *g)
{
	uint32_t i;
	uint32_t offset = g->num_commits_in_base;

	ALLOC_GROW(ctx->commits.list, ctx->commits.nr + g->num_commits, ctx->commits.alloc);

	for (i = 0; i < g->num_commits; i++) {
		struct object_id oid;
		struct commit *result;

		display_progress(ctx->progress, i + 1);

		load_oid_from_graph(g, i + offset, &oid);

		/* only add commits if they still exist in the repo */
		result = lookup_commit_reference_gently(ctx->r, &oid, 1);

		if (result) {
			ctx->commits.list[ctx->commits.nr] = result;
			ctx->commits.nr++;
		}
	}
}

static int commit_compare(const void *_a, const void *_b)
{
	const struct commit *a = *(const struct commit **)_a;
	const struct commit *b = *(const struct commit **)_b;
	return oidcmp(&a->object.oid, &b->object.oid);
}

static void sort_and_scan_merged_commits(struct write_commit_graph_context *ctx)
{
	uint32_t i;

	if (ctx->report_progress)
		ctx->progress = start_delayed_progress(
					_("Scanning merged commits"),
					ctx->commits.nr);

	QSORT(ctx->commits.list, ctx->commits.nr, commit_compare);

	ctx->num_extra_edges = 0;
	for (i = 0; i < ctx->commits.nr; i++) {
		display_progress(ctx->progress, i);

		if (i && oideq(&ctx->commits.list[i - 1]->object.oid,
			  &ctx->commits.list[i]->object.oid)) {
			die(_("unexpected duplicate commit id %s"),
			    oid_to_hex(&ctx->commits.list[i]->object.oid));
		} else {
			unsigned int num_parents;

			num_parents = commit_list_count(ctx->commits.list[i]->parents);
			if (num_parents > 2)
				ctx->num_extra_edges += num_parents - 1;
		}
	}

	stop_progress(&ctx->progress);
}

static void merge_commit_graphs(struct write_commit_graph_context *ctx)
{
	struct commit_graph *g = ctx->r->objects->commit_graph;
	uint32_t current_graph_number = ctx->num_commit_graphs_before;

	while (g && current_graph_number >= ctx->num_commit_graphs_after) {
		current_graph_number--;

		if (ctx->report_progress)
			ctx->progress = start_delayed_progress(_("Merging commit-graph"), 0);

		merge_commit_graph(ctx, g);
		stop_progress(&ctx->progress);

		g = g->base_graph;
	}

	if (g) {
		ctx->new_base_graph = g;
		ctx->new_num_commits_in_base = g->num_commits + g->num_commits_in_base;
	}

	if (ctx->new_base_graph)
		ctx->base_graph_name = xstrdup(ctx->new_base_graph->filename);

	sort_and_scan_merged_commits(ctx);
}

static void mark_commit_graphs(struct write_commit_graph_context *ctx)
{
	uint32_t i;
	time_t now = time(NULL);

	for (i = ctx->num_commit_graphs_after - 1; i < ctx->num_commit_graphs_before; i++) {
		struct stat st;
		struct utimbuf updated_time;

		stat(ctx->commit_graph_filenames_before[i], &st);

		updated_time.actime = st.st_atime;
		updated_time.modtime = now;
		utime(ctx->commit_graph_filenames_before[i], &updated_time);
	}
}

static void expire_commit_graphs(struct write_commit_graph_context *ctx)
{
	struct strbuf path = STRBUF_INIT;
	DIR *dir;
	struct dirent *de;
	size_t dirnamelen;
	timestamp_t expire_time = time(NULL);

	if (ctx->split_opts && ctx->split_opts->expire_time)
		expire_time = ctx->split_opts->expire_time;
	if (!ctx->split) {
		char *chain_file_name = get_chain_filename(ctx->odb);
		unlink(chain_file_name);
		free(chain_file_name);
		ctx->num_commit_graphs_after = 0;
	}

	strbuf_addstr(&path, ctx->odb->path);
	strbuf_addstr(&path, "/info/commit-graphs");
	dir = opendir(path.buf);

	if (!dir)
		goto out;

	strbuf_addch(&path, '/');
	dirnamelen = path.len;
	while ((de = readdir(dir)) != NULL) {
		struct stat st;
		uint32_t i, found = 0;

		strbuf_setlen(&path, dirnamelen);
		strbuf_addstr(&path, de->d_name);

		stat(path.buf, &st);

		if (st.st_mtime > expire_time)
			continue;
		if (path.len < 6 || strcmp(path.buf + path.len - 6, ".graph"))
			continue;

		for (i = 0; i < ctx->num_commit_graphs_after; i++) {
			if (!strcmp(ctx->commit_graph_filenames_after[i],
				    path.buf)) {
				found = 1;
				break;
			}
		}

		if (!found)
			unlink(path.buf);
	}

out:
	strbuf_release(&path);
}

int write_commit_graph(struct object_directory *odb,
		       struct string_list *pack_indexes,
		       struct oidset *commits,
		       enum commit_graph_write_flags flags,
		       const struct split_commit_graph_opts *split_opts)
{
	struct write_commit_graph_context *ctx;
	uint32_t i, count_distinct = 0;
	int res = 0;
	int replace = 0;

	if (!commit_graph_compatible(the_repository))
		return 0;

	ctx = xcalloc(1, sizeof(struct write_commit_graph_context));
	ctx->r = the_repository;
	ctx->odb = odb;
	ctx->append = flags & COMMIT_GRAPH_WRITE_APPEND ? 1 : 0;
	ctx->report_progress = flags & COMMIT_GRAPH_WRITE_PROGRESS ? 1 : 0;
	ctx->split = flags & COMMIT_GRAPH_WRITE_SPLIT ? 1 : 0;
	ctx->check_oids = flags & COMMIT_GRAPH_WRITE_CHECK_OIDS ? 1 : 0;
	ctx->split_opts = split_opts;
	ctx->changed_paths = flags & COMMIT_GRAPH_WRITE_BLOOM_FILTERS ? 1 : 0;
	ctx->total_bloom_filter_data_size = 0;

	if (ctx->split) {
		struct commit_graph *g;
		prepare_commit_graph(ctx->r);

		g = ctx->r->objects->commit_graph;

		while (g) {
			ctx->num_commit_graphs_before++;
			g = g->base_graph;
		}

		if (ctx->num_commit_graphs_before) {
			ALLOC_ARRAY(ctx->commit_graph_filenames_before, ctx->num_commit_graphs_before);
			i = ctx->num_commit_graphs_before;
			g = ctx->r->objects->commit_graph;

			while (g) {
				ctx->commit_graph_filenames_before[--i] = xstrdup(g->filename);
				g = g->base_graph;
			}
		}

		if (ctx->split_opts)
			replace = ctx->split_opts->flags & COMMIT_GRAPH_SPLIT_REPLACE;
	}

	ctx->approx_nr_objects = approximate_object_count();
	ctx->oids.alloc = ctx->approx_nr_objects / 32;

	if (ctx->split && split_opts && ctx->oids.alloc > split_opts->max_commits)
		ctx->oids.alloc = split_opts->max_commits;

	if (ctx->append) {
		prepare_commit_graph_one(ctx->r, ctx->odb);
		if (ctx->r->objects->commit_graph)
			ctx->oids.alloc += ctx->r->objects->commit_graph->num_commits;
	}

	if (ctx->oids.alloc < 1024)
		ctx->oids.alloc = 1024;
	ALLOC_ARRAY(ctx->oids.list, ctx->oids.alloc);

	if (ctx->append && ctx->r->objects->commit_graph) {
		struct commit_graph *g = ctx->r->objects->commit_graph;
		for (i = 0; i < g->num_commits; i++) {
			const unsigned char *hash = g->chunk_oid_lookup + g->hash_len * i;
			hashcpy(ctx->oids.list[ctx->oids.nr++].hash, hash);
		}
	}

	if (pack_indexes) {
		ctx->order_by_pack = 1;
		if ((res = fill_oids_from_packs(ctx, pack_indexes)))
			goto cleanup;
	}

	if (commits) {
		if ((res = fill_oids_from_commits(ctx, commits)))
			goto cleanup;
	}

<<<<<<< HEAD
	if (!pack_indexes && !commits)
=======
	if (!pack_indexes && !commit_hex) {
		ctx->order_by_pack = 1;
>>>>>>> caf388ca
		fill_oids_from_all_packs(ctx);
	}

	close_reachable(ctx);

	count_distinct = count_distinct_commits(ctx);

	if (count_distinct >= GRAPH_EDGE_LAST_MASK) {
		error(_("the commit graph format cannot write %d commits"), count_distinct);
		res = -1;
		goto cleanup;
	}

	ctx->commits.alloc = count_distinct;
	ALLOC_ARRAY(ctx->commits.list, ctx->commits.alloc);

	copy_oids_to_commits(ctx);

	if (ctx->commits.nr >= GRAPH_EDGE_LAST_MASK) {
		error(_("too many commits to write graph"));
		res = -1;
		goto cleanup;
	}

	if (!ctx->commits.nr && !replace)
		goto cleanup;

	if (ctx->split) {
		split_graph_merge_strategy(ctx);

		if (!replace)
			merge_commit_graphs(ctx);
	} else
		ctx->num_commit_graphs_after = 1;

	compute_generation_numbers(ctx);

	if (ctx->changed_paths)
		compute_bloom_filters(ctx);

	res = write_commit_graph_file(ctx);

	if (ctx->split)
		mark_commit_graphs(ctx);

	expire_commit_graphs(ctx);

cleanup:
	free(ctx->graph_name);
	free(ctx->commits.list);
	free(ctx->oids.list);

	if (ctx->commit_graph_filenames_after) {
		for (i = 0; i < ctx->num_commit_graphs_after; i++) {
			free(ctx->commit_graph_filenames_after[i]);
			free(ctx->commit_graph_hash_after[i]);
		}

		for (i = 0; i < ctx->num_commit_graphs_before; i++)
			free(ctx->commit_graph_filenames_before[i]);

		free(ctx->commit_graph_filenames_after);
		free(ctx->commit_graph_filenames_before);
		free(ctx->commit_graph_hash_after);
	}

	free(ctx);

	return res;
}

#define VERIFY_COMMIT_GRAPH_ERROR_HASH 2
static int verify_commit_graph_error;

static void graph_report(const char *fmt, ...)
{
	va_list ap;

	verify_commit_graph_error = 1;
	va_start(ap, fmt);
	vfprintf(stderr, fmt, ap);
	fprintf(stderr, "\n");
	va_end(ap);
}

#define GENERATION_ZERO_EXISTS 1
#define GENERATION_NUMBER_EXISTS 2

int verify_commit_graph(struct repository *r, struct commit_graph *g, int flags)
{
	uint32_t i, cur_fanout_pos = 0;
	struct object_id prev_oid, cur_oid, checksum;
	int generation_zero = 0;
	struct hashfile *f;
	int devnull;
	struct progress *progress = NULL;
	int local_error = 0;

	if (!g) {
		graph_report("no commit-graph file loaded");
		return 1;
	}

	verify_commit_graph_error = verify_commit_graph_lite(g);
	if (verify_commit_graph_error)
		return verify_commit_graph_error;

	devnull = open("/dev/null", O_WRONLY);
	f = hashfd(devnull, NULL);
	hashwrite(f, g->data, g->data_len - g->hash_len);
	finalize_hashfile(f, checksum.hash, CSUM_CLOSE);
	if (!hasheq(checksum.hash, g->data + g->data_len - g->hash_len)) {
		graph_report(_("the commit-graph file has incorrect checksum and is likely corrupt"));
		verify_commit_graph_error = VERIFY_COMMIT_GRAPH_ERROR_HASH;
	}

	for (i = 0; i < g->num_commits; i++) {
		struct commit *graph_commit;

		hashcpy(cur_oid.hash, g->chunk_oid_lookup + g->hash_len * i);

		if (i && oidcmp(&prev_oid, &cur_oid) >= 0)
			graph_report(_("commit-graph has incorrect OID order: %s then %s"),
				     oid_to_hex(&prev_oid),
				     oid_to_hex(&cur_oid));

		oidcpy(&prev_oid, &cur_oid);

		while (cur_oid.hash[0] > cur_fanout_pos) {
			uint32_t fanout_value = get_be32(g->chunk_oid_fanout + cur_fanout_pos);

			if (i != fanout_value)
				graph_report(_("commit-graph has incorrect fanout value: fanout[%d] = %u != %u"),
					     cur_fanout_pos, fanout_value, i);
			cur_fanout_pos++;
		}

		graph_commit = lookup_commit(r, &cur_oid);
		if (!parse_commit_in_graph_one(r, g, graph_commit))
			graph_report(_("failed to parse commit %s from commit-graph"),
				     oid_to_hex(&cur_oid));
	}

	while (cur_fanout_pos < 256) {
		uint32_t fanout_value = get_be32(g->chunk_oid_fanout + cur_fanout_pos);

		if (g->num_commits != fanout_value)
			graph_report(_("commit-graph has incorrect fanout value: fanout[%d] = %u != %u"),
				     cur_fanout_pos, fanout_value, i);

		cur_fanout_pos++;
	}

	if (verify_commit_graph_error & ~VERIFY_COMMIT_GRAPH_ERROR_HASH)
		return verify_commit_graph_error;

	if (flags & COMMIT_GRAPH_WRITE_PROGRESS)
		progress = start_progress(_("Verifying commits in commit graph"),
					g->num_commits);

	for (i = 0; i < g->num_commits; i++) {
		struct commit *graph_commit, *odb_commit;
		struct commit_list *graph_parents, *odb_parents;
		uint32_t max_generation = 0;

		display_progress(progress, i + 1);
		hashcpy(cur_oid.hash, g->chunk_oid_lookup + g->hash_len * i);

		graph_commit = lookup_commit(r, &cur_oid);
		odb_commit = (struct commit *)create_object(r, &cur_oid, alloc_commit_node(r));
		if (parse_commit_internal(odb_commit, 0, 0)) {
			graph_report(_("failed to parse commit %s from object database for commit-graph"),
				     oid_to_hex(&cur_oid));
			continue;
		}

		if (!oideq(&get_commit_tree_in_graph_one(r, g, graph_commit)->object.oid,
			   get_commit_tree_oid(odb_commit)))
			graph_report(_("root tree OID for commit %s in commit-graph is %s != %s"),
				     oid_to_hex(&cur_oid),
				     oid_to_hex(get_commit_tree_oid(graph_commit)),
				     oid_to_hex(get_commit_tree_oid(odb_commit)));

		graph_parents = graph_commit->parents;
		odb_parents = odb_commit->parents;

		while (graph_parents) {
			if (odb_parents == NULL) {
				graph_report(_("commit-graph parent list for commit %s is too long"),
					     oid_to_hex(&cur_oid));
				break;
			}

			/* parse parent in case it is in a base graph */
			parse_commit_in_graph_one(r, g, graph_parents->item);

			if (!oideq(&graph_parents->item->object.oid, &odb_parents->item->object.oid))
				graph_report(_("commit-graph parent for %s is %s != %s"),
					     oid_to_hex(&cur_oid),
					     oid_to_hex(&graph_parents->item->object.oid),
					     oid_to_hex(&odb_parents->item->object.oid));

			if (graph_parents->item->generation > max_generation)
				max_generation = graph_parents->item->generation;

			graph_parents = graph_parents->next;
			odb_parents = odb_parents->next;
		}

		if (odb_parents != NULL)
			graph_report(_("commit-graph parent list for commit %s terminates early"),
				     oid_to_hex(&cur_oid));

		if (!graph_commit->generation) {
			if (generation_zero == GENERATION_NUMBER_EXISTS)
				graph_report(_("commit-graph has generation number zero for commit %s, but non-zero elsewhere"),
					     oid_to_hex(&cur_oid));
			generation_zero = GENERATION_ZERO_EXISTS;
		} else if (generation_zero == GENERATION_ZERO_EXISTS)
			graph_report(_("commit-graph has non-zero generation number for commit %s, but zero elsewhere"),
				     oid_to_hex(&cur_oid));

		if (generation_zero == GENERATION_ZERO_EXISTS)
			continue;

		/*
		 * If one of our parents has generation GENERATION_NUMBER_MAX, then
		 * our generation is also GENERATION_NUMBER_MAX. Decrement to avoid
		 * extra logic in the following condition.
		 */
		if (max_generation == GENERATION_NUMBER_MAX)
			max_generation--;

		if (graph_commit->generation != max_generation + 1)
			graph_report(_("commit-graph generation for commit %s is %u != %u"),
				     oid_to_hex(&cur_oid),
				     graph_commit->generation,
				     max_generation + 1);

		if (graph_commit->date != odb_commit->date)
			graph_report(_("commit date for commit %s in commit-graph is %"PRItime" != %"PRItime),
				     oid_to_hex(&cur_oid),
				     graph_commit->date,
				     odb_commit->date);
	}
	stop_progress(&progress);

	local_error = verify_commit_graph_error;

	if (!(flags & COMMIT_GRAPH_VERIFY_SHALLOW) && g->base_graph)
		local_error |= verify_commit_graph(r, g->base_graph, flags);

	return local_error;
}

void free_commit_graph(struct commit_graph *g)
{
	if (!g)
		return;
	if (g->data) {
		munmap((void *)g->data, g->data_len);
		g->data = NULL;
	}
	free(g->filename);
	free(g->bloom_filter_settings);
	free(g);
}

void disable_commit_graph(struct repository *r)
{
	r->commit_graph_disabled = 1;
}<|MERGE_RESOLUTION|>--- conflicted
+++ resolved
@@ -1272,11 +1272,6 @@
 	stop_progress(&ctx->progress);
 }
 
-<<<<<<< HEAD
-static int add_ref_to_set(const char *refname,
-			  const struct object_id *oid,
-			  int flags, void *cb_data)
-=======
 static void compute_bloom_filters(struct write_commit_graph_context *ctx)
 {
 	int i;
@@ -1309,10 +1304,9 @@
 	stop_progress(&progress);
 }
 
-static int add_ref_to_list(const char *refname,
-			   const struct object_id *oid,
-			   int flags, void *cb_data)
->>>>>>> caf388ca
+static int add_ref_to_set(const char *refname,
+			  const struct object_id *oid,
+			  int flags, void *cb_data)
 {
 	struct oidset *commits = (struct oidset *)cb_data;
 
@@ -2066,12 +2060,8 @@
 			goto cleanup;
 	}
 
-<<<<<<< HEAD
-	if (!pack_indexes && !commits)
-=======
-	if (!pack_indexes && !commit_hex) {
+	if (!pack_indexes && !commits) {
 		ctx->order_by_pack = 1;
->>>>>>> caf388ca
 		fill_oids_from_all_packs(ctx);
 	}
 
