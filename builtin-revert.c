--- conflicted
+++ resolved
@@ -251,14 +251,10 @@
 	int i, index_fd, clean;
 	char *oneline, *reencoded_message = NULL;
 	const char *message, *encoding;
-<<<<<<< HEAD
-	const char *defmsg = xstrdup(git_path("MERGE_MSG"));
+	char *defmsg = xstrdup(git_path("MERGE_MSG"));
 	struct merge_options o;
 	struct tree *result, *next_tree, *base_tree, *head_tree;
 	static struct lock_file index_lock;
-=======
-	char *defmsg = xstrdup(git_path("MERGE_MSG"));
->>>>>>> e855bfc0
 
 	git_config(git_default_config, NULL);
 	me = action == REVERT ? "revert" : "cherry-pick";
