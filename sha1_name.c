#include "cache.h"
#include "tag.h"
#include "commit.h"
#include "tree.h"
#include "blob.h"
#include "tree-walk.h"
#include "refs.h"
#include "remote.h"

static int get_sha1_oneline(const char *, unsigned char *, struct commit_list *);

static int find_short_object_filename(int len, const char *name, unsigned char *sha1)
{
	struct alternate_object_database *alt;
	char hex[40];
	int found = 0;
	static struct alternate_object_database *fakeent;

	if (!fakeent) {
		const char *objdir = get_object_directory();
		int objdir_len = strlen(objdir);
		int entlen = objdir_len + 43;
		fakeent = xmalloc(sizeof(*fakeent) + entlen);
		memcpy(fakeent->base, objdir, objdir_len);
		fakeent->name = fakeent->base + objdir_len + 1;
		fakeent->name[-1] = '/';
	}
	fakeent->next = alt_odb_list;

	sprintf(hex, "%.2s", name);
	for (alt = fakeent; alt && found < 2; alt = alt->next) {
		struct dirent *de;
		DIR *dir;
		sprintf(alt->name, "%.2s/", name);
		dir = opendir(alt->base);
		if (!dir)
			continue;
		while ((de = readdir(dir)) != NULL) {
			if (strlen(de->d_name) != 38)
				continue;
			if (memcmp(de->d_name, name + 2, len - 2))
				continue;
			if (!found) {
				memcpy(hex + 2, de->d_name, 38);
				found++;
			}
			else if (memcmp(hex + 2, de->d_name, 38)) {
				found = 2;
				break;
			}
		}
		closedir(dir);
	}
	if (found == 1)
		return get_sha1_hex(hex, sha1) == 0;
	return found;
}

static int match_sha(unsigned len, const unsigned char *a, const unsigned char *b)
{
	do {
		if (*a != *b)
			return 0;
		a++;
		b++;
		len -= 2;
	} while (len > 1);
	if (len)
		if ((*a ^ *b) & 0xf0)
			return 0;
	return 1;
}

static int find_short_packed_object(int len, const unsigned char *match, unsigned char *sha1)
{
	struct packed_git *p;
	const unsigned char *found_sha1 = NULL;
	int found = 0;

	prepare_packed_git();
	for (p = packed_git; p && found < 2; p = p->next) {
		uint32_t num, last;
		uint32_t first = 0;
		open_pack_index(p);
		num = p->num_objects;
		last = num;
		while (first < last) {
			uint32_t mid = (first + last) / 2;
			const unsigned char *now;
			int cmp;

			now = nth_packed_object_sha1(p, mid);
			cmp = hashcmp(match, now);
			if (!cmp) {
				first = mid;
				break;
			}
			if (cmp > 0) {
				first = mid+1;
				continue;
			}
			last = mid;
		}
		if (first < num) {
			const unsigned char *now, *next;
		       now = nth_packed_object_sha1(p, first);
			if (match_sha(len, match, now)) {
				next = nth_packed_object_sha1(p, first+1);
			       if (!next|| !match_sha(len, match, next)) {
					/* unique within this pack */
					if (!found) {
						found_sha1 = now;
						found++;
					}
					else if (hashcmp(found_sha1, now)) {
						found = 2;
						break;
					}
				}
				else {
					/* not even unique within this pack */
					found = 2;
					break;
				}
			}
		}
	}
	if (found == 1)
		hashcpy(sha1, found_sha1);
	return found;
}

#define SHORT_NAME_NOT_FOUND (-1)
#define SHORT_NAME_AMBIGUOUS (-2)

static int find_unique_short_object(int len, char *canonical,
				    unsigned char *res, unsigned char *sha1)
{
	int has_unpacked, has_packed;
	unsigned char unpacked_sha1[20], packed_sha1[20];

	prepare_alt_odb();
	has_unpacked = find_short_object_filename(len, canonical, unpacked_sha1);
	has_packed = find_short_packed_object(len, res, packed_sha1);
	if (!has_unpacked && !has_packed)
		return SHORT_NAME_NOT_FOUND;
	if (1 < has_unpacked || 1 < has_packed)
		return SHORT_NAME_AMBIGUOUS;
	if (has_unpacked != has_packed) {
		hashcpy(sha1, (has_packed ? packed_sha1 : unpacked_sha1));
		return 0;
	}
	/* Both have unique ones -- do they match? */
	if (hashcmp(packed_sha1, unpacked_sha1))
		return SHORT_NAME_AMBIGUOUS;
	hashcpy(sha1, packed_sha1);
	return 0;
}

static int get_short_sha1(const char *name, int len, unsigned char *sha1,
			  int quietly)
{
	int i, status;
	char canonical[40];
	unsigned char res[20];

	if (len < MINIMUM_ABBREV || len > 40)
		return -1;
	hashclr(res);
	memset(canonical, 'x', 40);
	for (i = 0; i < len ;i++) {
		unsigned char c = name[i];
		unsigned char val;
		if (c >= '0' && c <= '9')
			val = c - '0';
		else if (c >= 'a' && c <= 'f')
			val = c - 'a' + 10;
		else if (c >= 'A' && c <='F') {
			val = c - 'A' + 10;
			c -= 'A' - 'a';
		}
		else
			return -1;
		canonical[i] = c;
		if (!(i & 1))
			val <<= 4;
		res[i >> 1] |= val;
	}

	status = find_unique_short_object(i, canonical, res, sha1);
	if (!quietly && (status == SHORT_NAME_AMBIGUOUS))
		return error("short SHA1 %.*s is ambiguous.", len, canonical);
	return status;
}

const char *find_unique_abbrev(const unsigned char *sha1, int len)
{
	int status, exists;
	static char hex[41];

	exists = has_sha1_file(sha1);
	memcpy(hex, sha1_to_hex(sha1), 40);
	if (len == 40 || !len)
		return hex;
	while (len < 40) {
		unsigned char sha1_ret[20];
		status = get_short_sha1(hex, len, sha1_ret, 1);
		if (exists
		    ? !status
		    : status == SHORT_NAME_NOT_FOUND) {
			hex[len] = 0;
			return hex;
		}
		len++;
	}
	return hex;
}

static int ambiguous_path(const char *path, int len)
{
	int slash = 1;
	int cnt;

	for (cnt = 0; cnt < len; cnt++) {
		switch (*path++) {
		case '\0':
			break;
		case '/':
			if (slash)
				break;
			slash = 1;
			continue;
		case '.':
			continue;
		default:
			slash = 0;
			continue;
		}
		break;
	}
	return slash;
}

/*
 * *string and *len will only be substituted, and *string returned (for
 * later free()ing) if the string passed in is a magic short-hand form
 * to name a branch.
 */
static char *substitute_branch_name(const char **string, int *len)
{
	struct strbuf buf = STRBUF_INIT;
	int ret = interpret_branch_name(*string, &buf);

	if (ret == *len) {
		size_t size;
		*string = strbuf_detach(&buf, &size);
		*len = size;
		return (char *)*string;
	}

	return NULL;
}

int dwim_ref(const char *str, int len, unsigned char *sha1, char **ref)
{
	char *last_branch = substitute_branch_name(&str, &len);
	const char **p, *r;
	int refs_found = 0;

	*ref = NULL;
	for (p = ref_rev_parse_rules; *p; p++) {
		char fullref[PATH_MAX];
		unsigned char sha1_from_ref[20];
		unsigned char *this_result;
		int flag;

		this_result = refs_found ? sha1_from_ref : sha1;
		mksnpath(fullref, sizeof(fullref), *p, len, str);
		r = resolve_ref(fullref, this_result, 1, &flag);
		if (r) {
			if (!refs_found++)
				*ref = xstrdup(r);
			if (!warn_ambiguous_refs)
				break;
		} else if ((flag & REF_ISSYMREF) && strcmp(fullref, "HEAD"))
			warning("ignoring dangling symref %s.", fullref);
	}
	free(last_branch);
	return refs_found;
}

int dwim_log(const char *str, int len, unsigned char *sha1, char **log)
{
	char *last_branch = substitute_branch_name(&str, &len);
	const char **p;
	int logs_found = 0;

	*log = NULL;
	for (p = ref_rev_parse_rules; *p; p++) {
		struct stat st;
		unsigned char hash[20];
		char path[PATH_MAX];
		const char *ref, *it;

		mksnpath(path, sizeof(path), *p, len, str);
		ref = resolve_ref(path, hash, 1, NULL);
		if (!ref)
			continue;
		if (!stat(git_path("logs/%s", path), &st) &&
		    S_ISREG(st.st_mode))
			it = path;
		else if (strcmp(ref, path) &&
			 !stat(git_path("logs/%s", ref), &st) &&
			 S_ISREG(st.st_mode))
			it = ref;
		else
			continue;
		if (!logs_found++) {
			*log = xstrdup(it);
			hashcpy(sha1, hash);
		}
		if (!warn_ambiguous_refs)
			break;
	}
	free(last_branch);
	return logs_found;
}

static inline int upstream_mark(const char *string, int len)
{
	const char *suffix[] = { "@{upstream}", "@{u}" };
	int i;

	for (i = 0; i < ARRAY_SIZE(suffix); i++) {
		int suffix_len = strlen(suffix[i]);
		if (suffix_len <= len
		    && !memcmp(string, suffix[i], suffix_len))
			return suffix_len;
	}
	return 0;
}

static int get_sha1_1(const char *name, int len, unsigned char *sha1);

static int get_sha1_basic(const char *str, int len, unsigned char *sha1)
{
	static const char *warn_msg = "refname '%.*s' is ambiguous.";
	char *real_ref = NULL;
	int refs_found = 0;
	int at, reflog_len;

	if (len == 40 && !get_sha1_hex(str, sha1))
		return 0;

	/* basic@{time or number or -number} format to query ref-log */
	reflog_len = at = 0;
	if (len && str[len-1] == '}') {
		for (at = len-2; at >= 0; at--) {
			if (str[at] == '@' && str[at+1] == '{') {
				if (!upstream_mark(str + at, len - at)) {
					reflog_len = (len-1) - (at+2);
					len = at;
				}
				break;
			}
		}
	}

	/* Accept only unambiguous ref paths. */
	if (len && ambiguous_path(str, len))
		return -1;

	if (!len && reflog_len) {
		struct strbuf buf = STRBUF_INIT;
		int ret;
		/* try the @{-N} syntax for n-th checkout */
		ret = interpret_branch_name(str+at, &buf);
		if (ret > 0) {
			/* substitute this branch name and restart */
			return get_sha1_1(buf.buf, buf.len, sha1);
		} else if (ret == 0) {
			return -1;
		}
		/* allow "@{...}" to mean the current branch reflog */
		refs_found = dwim_ref("HEAD", 4, sha1, &real_ref);
	} else if (reflog_len)
		refs_found = dwim_log(str, len, sha1, &real_ref);
	else
		refs_found = dwim_ref(str, len, sha1, &real_ref);

	if (!refs_found)
		return -1;

	if (warn_ambiguous_refs && refs_found > 1)
		warning(warn_msg, len, str);

	if (reflog_len) {
		int nth, i;
		unsigned long at_time;
		unsigned long co_time;
		int co_tz, co_cnt;

		/* a @{-N} placed anywhere except the start is an error */
		if (str[at+2] == '-')
			return -1;

		/* Is it asking for N-th entry, or approxidate? */
		for (i = nth = 0; 0 <= nth && i < reflog_len; i++) {
			char ch = str[at+2+i];
			if ('0' <= ch && ch <= '9')
				nth = nth * 10 + ch - '0';
			else
				nth = -1;
		}
		if (100000000 <= nth) {
			at_time = nth;
			nth = -1;
		} else if (0 <= nth)
			at_time = 0;
		else {
			int errors = 0;
			char *tmp = xstrndup(str + at + 2, reflog_len);
			at_time = approxidate_careful(tmp, &errors);
			free(tmp);
			if (errors)
				return -1;
		}
		if (read_ref_at(real_ref, at_time, nth, sha1, NULL,
				&co_time, &co_tz, &co_cnt)) {
			if (at_time)
				warning("Log for '%.*s' only goes "
					"back to %s.", len, str,
					show_date(co_time, co_tz, DATE_RFC2822));
			else {
				free(real_ref);
				die("Log for '%.*s' only has %d entries.",
				    len, str, co_cnt);
			}
		}
	}

	free(real_ref);
	return 0;
}

static int get_parent(const char *name, int len,
		      unsigned char *result, int idx)
{
	unsigned char sha1[20];
	int ret = get_sha1_1(name, len, sha1);
	struct commit *commit;
	struct commit_list *p;

	if (ret)
		return ret;
	commit = lookup_commit_reference(sha1);
	if (!commit)
		return -1;
	if (parse_commit(commit))
		return -1;
	if (!idx) {
		hashcpy(result, commit->object.sha1);
		return 0;
	}
	p = commit->parents;
	while (p) {
		if (!--idx) {
			hashcpy(result, p->item->object.sha1);
			return 0;
		}
		p = p->next;
	}
	return -1;
}

static int get_nth_ancestor(const char *name, int len,
			    unsigned char *result, int generation)
{
	unsigned char sha1[20];
	struct commit *commit;
	int ret;

	ret = get_sha1_1(name, len, sha1);
	if (ret)
		return ret;
	commit = lookup_commit_reference(sha1);
	if (!commit)
		return -1;

	while (generation--) {
		if (parse_commit(commit) || !commit->parents)
			return -1;
		commit = commit->parents->item;
	}
	hashcpy(result, commit->object.sha1);
	return 0;
}

struct object *peel_to_type(const char *name, int namelen,
			    struct object *o, enum object_type expected_type)
{
	if (name && !namelen)
		namelen = strlen(name);
	if (!o) {
		unsigned char sha1[20];
		if (get_sha1_1(name, namelen, sha1))
			return NULL;
		o = parse_object(sha1);
	}
	while (1) {
		if (!o || (!o->parsed && !parse_object(o->sha1)))
			return NULL;
		if (o->type == expected_type)
			return o;
		if (o->type == OBJ_TAG)
			o = ((struct tag*) o)->tagged;
		else if (o->type == OBJ_COMMIT)
			o = &(((struct commit *) o)->tree->object);
		else {
			if (name)
				error("%.*s: expected %s type, but the object "
				      "dereferences to %s type",
				      namelen, name, typename(expected_type),
				      typename(o->type));
			return NULL;
		}
	}
}

static int peel_onion(const char *name, int len, unsigned char *sha1)
{
	unsigned char outer[20];
	const char *sp;
	unsigned int expected_type = 0;
	struct object *o;

	/*
	 * "ref^{type}" dereferences ref repeatedly until you cannot
	 * dereference anymore, or you get an object of given type,
	 * whichever comes first.  "ref^{}" means just dereference
	 * tags until you get a non-tag.  "ref^0" is a shorthand for
	 * "ref^{commit}".  "commit^{tree}" could be used to find the
	 * top-level tree of the given commit.
	 */
	if (len < 4 || name[len-1] != '}')
		return -1;

	for (sp = name + len - 1; name <= sp; sp--) {
		int ch = *sp;
		if (ch == '{' && name < sp && sp[-1] == '^')
			break;
	}
	if (sp <= name)
		return -1;

	sp++; /* beginning of type name, or closing brace for empty */
	if (!strncmp(commit_type, sp, 6) && sp[6] == '}')
		expected_type = OBJ_COMMIT;
	else if (!strncmp(tree_type, sp, 4) && sp[4] == '}')
		expected_type = OBJ_TREE;
	else if (!strncmp(blob_type, sp, 4) && sp[4] == '}')
		expected_type = OBJ_BLOB;
	else if (sp[0] == '}')
		expected_type = OBJ_NONE;
	else if (sp[0] == '/')
		expected_type = OBJ_COMMIT;
	else
		return -1;

	if (get_sha1_1(name, sp - name - 2, outer))
		return -1;

	o = parse_object(outer);
	if (!o)
		return -1;
	if (!expected_type) {
		o = deref_tag(o, name, sp - name - 2);
		if (!o || (!o->parsed && !parse_object(o->sha1)))
			return -1;
		hashcpy(sha1, o->sha1);
		return 0;
	}

	/*
	 * At this point, the syntax look correct, so
	 * if we do not get the needed object, we should
	 * barf.
	 */
	o = peel_to_type(name, len, o, expected_type);
	if (!o)
		return -1;

	hashcpy(sha1, o->sha1);
	if (sp[0] == '/') {
		/* "$commit^{/foo}" */
		char *prefix;
		int ret;
		struct commit_list *list = NULL;

		/*
		 * $commit^{/}. Some regex implementation may reject.
		 * We don't need regex anyway. '' pattern always matches.
		 */
		if (sp[1] == '}')
			return 0;

		prefix = xstrndup(sp + 1, name + len - 1 - (sp + 1));
		commit_list_insert((struct commit *)o, &list);
		ret = get_sha1_oneline(prefix, sha1, list);
		free(prefix);
		return ret;
	}
	return 0;
}

static int get_describe_name(const char *name, int len, unsigned char *sha1)
{
	const char *cp;

	for (cp = name + len - 1; name + 2 <= cp; cp--) {
		char ch = *cp;
		if (hexval(ch) & ~0377) {
			/* We must be looking at g in "SOMETHING-g"
			 * for it to be describe output.
			 */
			if (ch == 'g' && cp[-1] == '-') {
				cp++;
				len -= cp - name;
				return get_short_sha1(cp, len, sha1, 1);
			}
		}
	}
	return -1;
}

static int get_sha1_1(const char *name, int len, unsigned char *sha1)
{
	int ret, has_suffix;
	const char *cp;

	/*
	 * "name~3" is "name^^^", "name~" is "name~1", and "name^" is "name^1".
	 */
	has_suffix = 0;
	for (cp = name + len - 1; name <= cp; cp--) {
		int ch = *cp;
		if ('0' <= ch && ch <= '9')
			continue;
		if (ch == '~' || ch == '^')
			has_suffix = ch;
		break;
	}

	if (has_suffix) {
		int num = 0;
		int len1 = cp - name;
		cp++;
		while (cp < name + len)
			num = num * 10 + *cp++ - '0';
		if (!num && len1 == len - 1)
			num = 1;
		if (has_suffix == '^')
			return get_parent(name, len1, sha1, num);
		/* else if (has_suffix == '~') -- goes without saying */
		return get_nth_ancestor(name, len1, sha1, num);
	}

	ret = peel_onion(name, len, sha1);
	if (!ret)
		return 0;

	ret = get_sha1_basic(name, len, sha1);
	if (!ret)
		return 0;

	/* It could be describe output that is "SOMETHING-gXXXX" */
	ret = get_describe_name(name, len, sha1);
	if (!ret)
		return 0;

	return get_short_sha1(name, len, sha1, 0);
}

/*
 * This interprets names like ':/Initial revision of "git"' by searching
 * through history and returning the first commit whose message starts
 * the given regular expression.
 *
 * For future extension, ':/!' is reserved. If you want to match a message
 * beginning with a '!', you have to repeat the exclamation mark.
 */
#define ONELINE_SEEN (1u<<20)

static int handle_one_ref(const char *path,
		const unsigned char *sha1, int flag, void *cb_data)
{
	struct commit_list **list = cb_data;
	struct object *object = parse_object(sha1);
	if (!object)
		return 0;
	if (object->type == OBJ_TAG) {
		object = deref_tag(object, path, strlen(path));
		if (!object)
			return 0;
	}
	if (object->type != OBJ_COMMIT)
		return 0;
	commit_list_insert_by_date((struct commit *)object, list);
	return 0;
}

static int get_sha1_oneline(const char *prefix, unsigned char *sha1,
			    struct commit_list *list)
{
	struct commit_list *backup = NULL, *l;
	int found = 0;
	regex_t regex;

	if (prefix[0] == '!') {
		if (prefix[1] != '!')
			die ("Invalid search pattern: %s", prefix);
		prefix++;
	}

	if (regcomp(&regex, prefix, REG_EXTENDED))
		die("Invalid search pattern: %s", prefix);

	for (l = list; l; l = l->next) {
		l->item->object.flags |= ONELINE_SEEN;
		commit_list_insert(l->item, &backup);
	}
	while (list) {
		char *p, *to_free = NULL;
		struct commit *commit;
		enum object_type type;
		unsigned long size;
		int matches;

		commit = pop_most_recent_commit(&list, ONELINE_SEEN);
		if (!parse_object(commit->object.sha1))
			continue;
		if (commit->buffer)
			p = commit->buffer;
		else {
			p = read_sha1_file(commit->object.sha1, &type, &size);
			if (!p)
				continue;
			to_free = p;
		}

		p = strstr(p, "\n\n");
		matches = p && !regexec(&regex, p + 2, 0, NULL, 0);
		free(to_free);

		if (matches) {
			hashcpy(sha1, commit->object.sha1);
			found = 1;
			break;
		}
	}
	regfree(&regex);
	free_commit_list(list);
	for (l = backup; l; l = l->next)
		clear_commit_marks(l->item, ONELINE_SEEN);
	free_commit_list(backup);
	return found ? 0 : -1;
}

struct grab_nth_branch_switch_cbdata {
	long cnt, alloc;
	struct strbuf *buf;
};

static int grab_nth_branch_switch(unsigned char *osha1, unsigned char *nsha1,
				  const char *email, unsigned long timestamp, int tz,
				  const char *message, void *cb_data)
{
	struct grab_nth_branch_switch_cbdata *cb = cb_data;
	const char *match = NULL, *target = NULL;
	size_t len;
	int nth;

	if (!prefixcmp(message, "checkout: moving from ")) {
		match = message + strlen("checkout: moving from ");
		target = strstr(match, " to ");
	}

	if (!match || !target)
		return 0;

	len = target - match;
	nth = cb->cnt++ % cb->alloc;
	strbuf_reset(&cb->buf[nth]);
	strbuf_add(&cb->buf[nth], match, len);
	return 0;
}

/*
 * Parse @{-N} syntax, return the number of characters parsed
 * if successful; otherwise signal an error with negative value.
 */
static int interpret_nth_prior_checkout(const char *name, struct strbuf *buf)
{
	long nth;
	int i, retval;
	struct grab_nth_branch_switch_cbdata cb;
	const char *brace;
	char *num_end;

	if (name[0] != '@' || name[1] != '{' || name[2] != '-')
		return -1;
	brace = strchr(name, '}');
	if (!brace)
		return -1;
	nth = strtol(name+3, &num_end, 10);
	if (num_end != brace)
		return -1;
	if (nth <= 0)
		return -1;
	cb.alloc = nth;
	cb.buf = xmalloc(nth * sizeof(struct strbuf));
	for (i = 0; i < nth; i++)
		strbuf_init(&cb.buf[i], 20);
	cb.cnt = 0;
	retval = 0;
	for_each_recent_reflog_ent("HEAD", grab_nth_branch_switch, 40960, &cb);
	if (cb.cnt < nth) {
		cb.cnt = 0;
		for_each_reflog_ent("HEAD", grab_nth_branch_switch, &cb);
	}
	if (cb.cnt < nth)
		goto release_return;
	i = cb.cnt % nth;
	strbuf_reset(buf);
	strbuf_add(buf, cb.buf[i].buf, cb.buf[i].len);
	retval = brace-name+1;

release_return:
	for (i = 0; i < nth; i++)
		strbuf_release(&cb.buf[i]);
	free(cb.buf);

	return retval;
}

int get_sha1_mb(const char *name, unsigned char *sha1)
{
	struct commit *one, *two;
	struct commit_list *mbs;
	unsigned char sha1_tmp[20];
	const char *dots;
	int st;

	dots = strstr(name, "...");
	if (!dots)
		return get_sha1(name, sha1);
	if (dots == name)
		st = get_sha1("HEAD", sha1_tmp);
	else {
		struct strbuf sb;
		strbuf_init(&sb, dots - name);
		strbuf_add(&sb, name, dots - name);
		st = get_sha1(sb.buf, sha1_tmp);
		strbuf_release(&sb);
	}
	if (st)
		return st;
	one = lookup_commit_reference_gently(sha1_tmp, 0);
	if (!one)
		return -1;

	if (get_sha1(dots[3] ? (dots + 3) : "HEAD", sha1_tmp))
		return -1;
	two = lookup_commit_reference_gently(sha1_tmp, 0);
	if (!two)
		return -1;
	mbs = get_merge_bases(one, two, 1);
	if (!mbs || mbs->next)
		st = -1;
	else {
		st = 0;
		hashcpy(sha1, mbs->item->object.sha1);
	}
	free_commit_list(mbs);
	return st;
}

/*
 * This reads short-hand syntax that not only evaluates to a commit
 * object name, but also can act as if the end user spelled the name
 * of the branch from the command line.
 *
 * - "@{-N}" finds the name of the Nth previous branch we were on, and
 *   places the name of the branch in the given buf and returns the
 *   number of characters parsed if successful.
 *
 * - "<branch>@{upstream}" finds the name of the other ref that
 *   <branch> is configured to merge with (missing <branch> defaults
 *   to the current branch), and places the name of the branch in the
 *   given buf and returns the number of characters parsed if
 *   successful.
 *
 * If the input is not of the accepted format, it returns a negative
 * number to signal an error.
 *
 * If the input was ok but there are not N branch switches in the
 * reflog, it returns 0.
 */
int interpret_branch_name(const char *name, struct strbuf *buf)
{
	char *cp;
	struct branch *upstream;
	int namelen = strlen(name);
	int len = interpret_nth_prior_checkout(name, buf);
	int tmp_len;

	if (!len)
		return len; /* syntax Ok, not enough switches */
	if (0 < len && len == namelen)
		return len; /* consumed all */
	else if (0 < len) {
		/* we have extra data, which might need further processing */
		struct strbuf tmp = STRBUF_INIT;
		int used = buf->len;
		int ret;

		strbuf_add(buf, name + len, namelen - len);
		ret = interpret_branch_name(buf->buf, &tmp);
		/* that data was not interpreted, remove our cruft */
		if (ret < 0) {
			strbuf_setlen(buf, used);
			return len;
		}
		strbuf_reset(buf);
		strbuf_addbuf(buf, &tmp);
		strbuf_release(&tmp);
		/* tweak for size of {-N} versus expanded ref name */
		return ret - used + len;
	}

	cp = strchr(name, '@');
	if (!cp)
		return -1;
	tmp_len = upstream_mark(cp, namelen - (cp - name));
	if (!tmp_len)
		return -1;
	len = cp + tmp_len - name;
	cp = xstrndup(name, cp - name);
	upstream = branch_get(*cp ? cp : NULL);
	if (!upstream
	    || !upstream->merge
	    || !upstream->merge[0]->dst)
		return error("No upstream branch found for '%s'", cp);
	free(cp);
	cp = shorten_unambiguous_ref(upstream->merge[0]->dst, 0);
	strbuf_reset(buf);
	strbuf_addstr(buf, cp);
	free(cp);
	return len;
}

int strbuf_branchname(struct strbuf *sb, const char *name)
{
	int len = strlen(name);
	if (interpret_branch_name(name, sb) == len)
		return 0;
	strbuf_add(sb, name, len);
	return len;
}

int strbuf_check_branch_ref(struct strbuf *sb, const char *name)
{
	strbuf_branchname(sb, name);
	if (name[0] == '-')
		return CHECK_REF_FORMAT_ERROR;
	strbuf_splice(sb, 0, 0, "refs/heads/", 11);
	return check_ref_format(sb->buf);
}

/*
 * This is like "get_sha1_basic()", except it allows "sha1 expressions",
 * notably "xyz^" for "parent of xyz"
 */
int get_sha1(const char *name, unsigned char *sha1)
{
	struct object_context unused;
	return get_sha1_with_context(name, sha1, &unused);
}

/* Must be called only when object_name:filename doesn't exist. */
static void diagnose_invalid_sha1_path(const char *prefix,
				       const char *filename,
				       const unsigned char *tree_sha1,
				       const char *object_name)
{
	struct stat st;
	unsigned char sha1[20];
	unsigned mode;

	if (!prefix)
		prefix = "";

	if (!lstat(filename, &st))
		die("Path '%s' exists on disk, but not in '%s'.",
		    filename, object_name);
	if (errno == ENOENT || errno == ENOTDIR) {
		char *fullname = xmalloc(strlen(filename)
					     + strlen(prefix) + 1);
		strcpy(fullname, prefix);
		strcat(fullname, filename);

		if (!get_tree_entry(tree_sha1, fullname,
				    sha1, &mode)) {
			die("Path '%s' exists, but not '%s'.\n"
<<<<<<< HEAD
			    "Did you mean '%s:%s' aka '%s:./%s'?",
			    fullname,
			    filename,
			    object_name,
			    fullname,
			    object_name,
			    filename);
=======
			    "Did you mean '%s:%s'?",
			    fullname,
			    filename,
			    object_name,
			    fullname);
>>>>>>> 488201c8
		}
		die("Path '%s' does not exist in '%s'",
		    filename, object_name);
	}
}

/* Must be called only when :stage:filename doesn't exist. */
static void diagnose_invalid_index_path(int stage,
					const char *prefix,
					const char *filename)
{
	struct stat st;
	struct cache_entry *ce;
	int pos;
	unsigned namelen = strlen(filename);
	unsigned fullnamelen;
	char *fullname;

	if (!prefix)
		prefix = "";

	/* Wrong stage number? */
	pos = cache_name_pos(filename, namelen);
	if (pos < 0)
		pos = -pos - 1;
	if (pos < active_nr) {
		ce = active_cache[pos];
		if (ce_namelen(ce) == namelen &&
		    !memcmp(ce->name, filename, namelen))
			die("Path '%s' is in the index, but not at stage %d.\n"
			    "Did you mean ':%d:%s'?",
			    filename, stage,
			    ce_stage(ce), filename);
	}

	/* Confusion between relative and absolute filenames? */
	fullnamelen = namelen + strlen(prefix);
	fullname = xmalloc(fullnamelen + 1);
	strcpy(fullname, prefix);
	strcat(fullname, filename);
	pos = cache_name_pos(fullname, fullnamelen);
	if (pos < 0)
		pos = -pos - 1;
	if (pos < active_nr) {
		ce = active_cache[pos];
		if (ce_namelen(ce) == fullnamelen &&
		    !memcmp(ce->name, fullname, fullnamelen))
			die("Path '%s' is in the index, but not '%s'.\n"
<<<<<<< HEAD
			    "Did you mean ':%d:%s' aka ':%d:./%s'?",
			    fullname, filename,
			    ce_stage(ce), fullname,
			    ce_stage(ce), filename);
=======
			    "Did you mean ':%d:%s'?",
			    fullname, filename,
			    ce_stage(ce), fullname);
>>>>>>> 488201c8
	}

	if (!lstat(filename, &st))
		die("Path '%s' exists on disk, but not in the index.", filename);
	if (errno == ENOENT || errno == ENOTDIR)
		die("Path '%s' does not exist (neither on disk nor in the index).",
		    filename);

	free(fullname);
}


<<<<<<< HEAD
int get_sha1_with_mode_1(const char *name, unsigned char *sha1, unsigned *mode, int gently, const char *prefix)
{
	struct object_context oc;
	int ret;
	ret = get_sha1_with_context_1(name, sha1, &oc, gently, prefix);
=======
int get_sha1_with_mode_1(const char *name, unsigned char *sha1, unsigned *mode,
			 int only_to_die, const char *prefix)
{
	struct object_context oc;
	int ret;
	ret = get_sha1_with_context_1(name, sha1, &oc, only_to_die, prefix);
>>>>>>> 488201c8
	*mode = oc.mode;
	return ret;
}

static char *resolve_relative_path(const char *rel)
{
	if (prefixcmp(rel, "./") && prefixcmp(rel, "../"))
		return NULL;

	if (!startup_info)
		die("BUG: startup_info struct is not initialized.");

	if (!is_inside_work_tree())
		die("relative path syntax can't be used outside working tree.");

	/* die() inside prefix_path() if resolved path is outside worktree */
	return prefix_path(startup_info->prefix,
			   startup_info->prefix ? strlen(startup_info->prefix) : 0,
			   rel);
}

int get_sha1_with_context_1(const char *name, unsigned char *sha1,
			    struct object_context *oc,
<<<<<<< HEAD
			    int gently, const char *prefix)
=======
			    int only_to_die, const char *prefix)
>>>>>>> 488201c8
{
	int ret, bracket_depth;
	int namelen = strlen(name);
	const char *cp;

	memset(oc, 0, sizeof(*oc));
	oc->mode = S_IFINVALID;
	ret = get_sha1_1(name, namelen, sha1);
	if (!ret)
		return ret;
	/* sha1:path --> object name of path in ent sha1
	 * :path -> object name of absolute path in index
	 * :./path -> object name of path relative to cwd in index
	 * :[0-3]:path -> object name of path in index at stage
	 * :/foo -> recent commit matching foo
	 */
	if (name[0] == ':') {
		int stage = 0;
		struct cache_entry *ce;
		char *new_path = NULL;
		int pos;
<<<<<<< HEAD
		if (namelen > 2 && name[1] == '/') {
=======
		if (!only_to_die && namelen > 2 && name[1] == '/') {
>>>>>>> 488201c8
			struct commit_list *list = NULL;
			for_each_ref(handle_one_ref, &list);
			return get_sha1_oneline(name + 2, sha1, list);
		}
		if (namelen < 3 ||
		    name[2] != ':' ||
		    name[1] < '0' || '3' < name[1])
			cp = name + 1;
		else {
			stage = name[1] - '0';
			cp = name + 3;
		}
		new_path = resolve_relative_path(cp);
		if (!new_path) {
			namelen = namelen - (cp - name);
		} else {
			cp = new_path;
			namelen = strlen(cp);
		}

		strncpy(oc->path, cp,
			sizeof(oc->path));
		oc->path[sizeof(oc->path)-1] = '\0';

		if (!active_cache)
			read_cache();
		pos = cache_name_pos(cp, namelen);
		if (pos < 0)
			pos = -pos - 1;
		while (pos < active_nr) {
			ce = active_cache[pos];
			if (ce_namelen(ce) != namelen ||
			    memcmp(ce->name, cp, namelen))
				break;
			if (ce_stage(ce) == stage) {
				hashcpy(sha1, ce->sha1);
				oc->mode = ce->ce_mode;
				free(new_path);
				return 0;
			}
			pos++;
		}
<<<<<<< HEAD
		if (!gently)
=======
		if (only_to_die && name[1] && name[1] != '/')
>>>>>>> 488201c8
			diagnose_invalid_index_path(stage, prefix, cp);
		free(new_path);
		return -1;
	}
	for (cp = name, bracket_depth = 0; *cp; cp++) {
		if (*cp == '{')
			bracket_depth++;
		else if (bracket_depth && *cp == '}')
			bracket_depth--;
		else if (!bracket_depth && *cp == ':')
			break;
	}
	if (*cp == ':') {
		unsigned char tree_sha1[20];
		char *object_name = NULL;
<<<<<<< HEAD
		if (!gently) {
=======
		if (only_to_die) {
>>>>>>> 488201c8
			object_name = xmalloc(cp-name+1);
			strncpy(object_name, name, cp-name);
			object_name[cp-name] = '\0';
		}
		if (!get_sha1_1(name, cp-name, tree_sha1)) {
			const char *filename = cp+1;
			char *new_filename = NULL;

			new_filename = resolve_relative_path(filename);
			if (new_filename)
				filename = new_filename;
			ret = get_tree_entry(tree_sha1, filename, sha1, &oc->mode);
<<<<<<< HEAD
			if (!gently) {
=======
			if (only_to_die) {
>>>>>>> 488201c8
				diagnose_invalid_sha1_path(prefix, filename,
							   tree_sha1, object_name);
				free(object_name);
			}
			hashcpy(oc->tree, tree_sha1);
			strncpy(oc->path, filename,
				sizeof(oc->path));
			oc->path[sizeof(oc->path)-1] = '\0';

			free(new_filename);
			return ret;
		} else {
<<<<<<< HEAD
			if (!gently)
=======
			if (only_to_die)
>>>>>>> 488201c8
				die("Invalid object name '%s'.", object_name);
		}
	}
	return ret;
}<|MERGE_RESOLUTION|>--- conflicted
+++ resolved
@@ -1012,7 +1012,6 @@
 		if (!get_tree_entry(tree_sha1, fullname,
 				    sha1, &mode)) {
 			die("Path '%s' exists, but not '%s'.\n"
-<<<<<<< HEAD
 			    "Did you mean '%s:%s' aka '%s:./%s'?",
 			    fullname,
 			    filename,
@@ -1020,13 +1019,6 @@
 			    fullname,
 			    object_name,
 			    filename);
-=======
-			    "Did you mean '%s:%s'?",
-			    fullname,
-			    filename,
-			    object_name,
-			    fullname);
->>>>>>> 488201c8
 		}
 		die("Path '%s' does not exist in '%s'",
 		    filename, object_name);
@@ -1075,16 +1067,10 @@
 		if (ce_namelen(ce) == fullnamelen &&
 		    !memcmp(ce->name, fullname, fullnamelen))
 			die("Path '%s' is in the index, but not '%s'.\n"
-<<<<<<< HEAD
 			    "Did you mean ':%d:%s' aka ':%d:./%s'?",
 			    fullname, filename,
 			    ce_stage(ce), fullname,
 			    ce_stage(ce), filename);
-=======
-			    "Did you mean ':%d:%s'?",
-			    fullname, filename,
-			    ce_stage(ce), fullname);
->>>>>>> 488201c8
 	}
 
 	if (!lstat(filename, &st))
@@ -1097,20 +1083,12 @@
 }
 
 
-<<<<<<< HEAD
-int get_sha1_with_mode_1(const char *name, unsigned char *sha1, unsigned *mode, int gently, const char *prefix)
-{
-	struct object_context oc;
-	int ret;
-	ret = get_sha1_with_context_1(name, sha1, &oc, gently, prefix);
-=======
 int get_sha1_with_mode_1(const char *name, unsigned char *sha1, unsigned *mode,
 			 int only_to_die, const char *prefix)
 {
 	struct object_context oc;
 	int ret;
 	ret = get_sha1_with_context_1(name, sha1, &oc, only_to_die, prefix);
->>>>>>> 488201c8
 	*mode = oc.mode;
 	return ret;
 }
@@ -1134,11 +1112,7 @@
 
 int get_sha1_with_context_1(const char *name, unsigned char *sha1,
 			    struct object_context *oc,
-<<<<<<< HEAD
-			    int gently, const char *prefix)
-=======
 			    int only_to_die, const char *prefix)
->>>>>>> 488201c8
 {
 	int ret, bracket_depth;
 	int namelen = strlen(name);
@@ -1160,11 +1134,7 @@
 		struct cache_entry *ce;
 		char *new_path = NULL;
 		int pos;
-<<<<<<< HEAD
-		if (namelen > 2 && name[1] == '/') {
-=======
 		if (!only_to_die && namelen > 2 && name[1] == '/') {
->>>>>>> 488201c8
 			struct commit_list *list = NULL;
 			for_each_ref(handle_one_ref, &list);
 			return get_sha1_oneline(name + 2, sha1, list);
@@ -1207,11 +1177,7 @@
 			}
 			pos++;
 		}
-<<<<<<< HEAD
-		if (!gently)
-=======
 		if (only_to_die && name[1] && name[1] != '/')
->>>>>>> 488201c8
 			diagnose_invalid_index_path(stage, prefix, cp);
 		free(new_path);
 		return -1;
@@ -1227,11 +1193,7 @@
 	if (*cp == ':') {
 		unsigned char tree_sha1[20];
 		char *object_name = NULL;
-<<<<<<< HEAD
-		if (!gently) {
-=======
 		if (only_to_die) {
->>>>>>> 488201c8
 			object_name = xmalloc(cp-name+1);
 			strncpy(object_name, name, cp-name);
 			object_name[cp-name] = '\0';
@@ -1244,11 +1206,7 @@
 			if (new_filename)
 				filename = new_filename;
 			ret = get_tree_entry(tree_sha1, filename, sha1, &oc->mode);
-<<<<<<< HEAD
-			if (!gently) {
-=======
 			if (only_to_die) {
->>>>>>> 488201c8
 				diagnose_invalid_sha1_path(prefix, filename,
 							   tree_sha1, object_name);
 				free(object_name);
@@ -1261,11 +1219,7 @@
 			free(new_filename);
 			return ret;
 		} else {
-<<<<<<< HEAD
-			if (!gently)
-=======
 			if (only_to_die)
->>>>>>> 488201c8
 				die("Invalid object name '%s'.", object_name);
 		}
 	}
