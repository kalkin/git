--- conflicted
+++ resolved
@@ -442,13 +442,8 @@
 	unsigned long size;
 
 	if (get_oid(old_ref, &old_oid) < 0)
-<<<<<<< HEAD
-		return error(_("Not a valid object name: '%s'"), old_ref);
+		return error(_("not a valid object name: '%s'"), old_ref);
 	commit = lookup_commit_reference(the_repository, &old_oid);
-=======
-		return error(_("not a valid object name: '%s'"), old_ref);
-	commit = lookup_commit_reference(&old_oid);
->>>>>>> 6b5b309f
 	if (!commit)
 		return error(_("could not parse %s"), old_ref);
 
