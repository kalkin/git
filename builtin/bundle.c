#include "builtin.h"
#include "strvec.h"
#include "parse-options.h"
#include "cache.h"
#include "bundle.h"

/*
 * Basic handler for bundle files to connect repositories via sneakernet.
 * Invocation must include action.
 * This function can create a bundle or provide information on an existing
 * bundle supporting "fetch", "pull", and "ls-remote".
 */

static const char * const builtin_bundle_usage[] = {
  N_("git bundle create [<options>] <file> <git-rev-list args>"),
  N_("git bundle verify [<options>] <file>"),
  N_("git bundle list-heads <file> [<refname>...]"),
  N_("git bundle unbundle <file> [<refname>...]"),
  NULL
};

static const char * const builtin_bundle_create_usage[] = {
  N_("git bundle create [<options>] <file> <git-rev-list args>"),
  NULL
};

static const char * const builtin_bundle_verify_usage[] = {
  N_("git bundle verify [<options>] <file>"),
  NULL
};

static const char * const builtin_bundle_list_heads_usage[] = {
  N_("git bundle list-heads <file> [<refname>...]"),
  NULL
};

static const char * const builtin_bundle_unbundle_usage[] = {
  N_("git bundle unbundle <file> [<refname>...]"),
  NULL
};

static int verbose;

static int parse_options_cmd_bundle(int argc,
		const char **argv,
		const char* prefix,
		const char * const usagestr[],
		const struct option options[],
		const char **bundle_file) {
	int newargc;
	newargc = parse_options(argc, argv, NULL, options, usagestr,
			     PARSE_OPT_STOP_AT_NON_OPTION);
	if (argc < 1)
		usage_with_options(usagestr, options);
	*bundle_file = prefix_filename(prefix, argv[0]);
	return newargc;
}

static int cmd_bundle_create(int argc, const char **argv, const char *prefix) {
	int all_progress_implied = 0;
	int progress = isatty(STDERR_FILENO);
<<<<<<< HEAD
	struct strvec pack_opts;
=======
	struct argv_array pack_opts;
	int version = -1;
>>>>>>> e023ff06

	struct option options[] = {
		OPT_SET_INT('q', "quiet", &progress,
			    N_("do not show progress meter"), 0),
		OPT_SET_INT(0, "progress", &progress,
			    N_("show progress meter"), 1),
		OPT_SET_INT(0, "all-progress", &progress,
			    N_("show progress meter during object writing phase"), 2),
		OPT_BOOL(0, "all-progress-implied",
			 &all_progress_implied,
			 N_("similar to --all-progress when progress meter is shown")),
		OPT_INTEGER(0, "version", &version,
			    N_("specify bundle format version")),
		OPT_END()
	};
	const char* bundle_file;

	argc = parse_options_cmd_bundle(argc, argv, prefix,
			builtin_bundle_create_usage, options, &bundle_file);
	/* bundle internals use argv[1] as further parameters */

	strvec_init(&pack_opts);
	if (progress == 0)
		strvec_push(&pack_opts, "--quiet");
	else if (progress == 1)
		strvec_push(&pack_opts, "--progress");
	else if (progress == 2)
		strvec_push(&pack_opts, "--all-progress");
	if (progress && all_progress_implied)
		strvec_push(&pack_opts, "--all-progress-implied");

	if (!startup_info->have_repository)
		die(_("Need a repository to create a bundle."));
	return !!create_bundle(the_repository, bundle_file, argc, argv, &pack_opts, version);
}

static int cmd_bundle_verify(int argc, const char **argv, const char *prefix) {
	struct bundle_header header;
	int bundle_fd = -1;
	int quiet = 0;

	struct option options[] = {
		OPT_BOOL('q', "quiet", &quiet,
			    N_("do not show bundle details")),
		OPT_END()
	};
	const char* bundle_file;

	argc = parse_options_cmd_bundle(argc, argv, prefix,
			builtin_bundle_verify_usage, options, &bundle_file);
	/* bundle internals use argv[1] as further parameters */

	memset(&header, 0, sizeof(header));
	if ((bundle_fd = read_bundle_header(bundle_file, &header)) < 0)
		return 1;
	close(bundle_fd);
	if (verify_bundle(the_repository, &header, !quiet))
		return 1;
	fprintf(stderr, _("%s is okay\n"), bundle_file);
	return 0;
}

static int cmd_bundle_list_heads(int argc, const char **argv, const char *prefix) {
	struct bundle_header header;
	int bundle_fd = -1;

	struct option options[] = {
		OPT_END()
	};
	const char* bundle_file;

	argc = parse_options_cmd_bundle(argc, argv, prefix,
			builtin_bundle_list_heads_usage, options, &bundle_file);
	/* bundle internals use argv[1] as further parameters */

	memset(&header, 0, sizeof(header));
	if ((bundle_fd = read_bundle_header(bundle_file, &header)) < 0)
		return 1;
	close(bundle_fd);
	return !!list_bundle_refs(&header, argc, argv);
}

static int cmd_bundle_unbundle(int argc, const char **argv, const char *prefix) {
	struct bundle_header header;
	int bundle_fd = -1;

	struct option options[] = {
		OPT_END()
	};
	const char* bundle_file;

	argc = parse_options_cmd_bundle(argc, argv, prefix,
			builtin_bundle_unbundle_usage, options, &bundle_file);
	/* bundle internals use argv[1] as further parameters */

	memset(&header, 0, sizeof(header));
	if ((bundle_fd = read_bundle_header(bundle_file, &header)) < 0)
		return 1;
	if (!startup_info->have_repository)
		die(_("Need a repository to unbundle."));
	return !!unbundle(the_repository, &header, bundle_fd, 0) ||
		list_bundle_refs(&header, argc, argv);
}

int cmd_bundle(int argc, const char **argv, const char *prefix)
{
	struct option options[] = {
		OPT__VERBOSE(&verbose, N_("be verbose; must be placed before a subcommand")),
		OPT_END()
	};
	int result;

	argc = parse_options(argc, argv, prefix, options, builtin_bundle_usage,
		PARSE_OPT_STOP_AT_NON_OPTION);

	packet_trace_identity("bundle");

	if (argc < 2)
		usage_with_options(builtin_bundle_usage, options);

	else if (!strcmp(argv[0], "create"))
		result = cmd_bundle_create(argc, argv, prefix);
	else if (!strcmp(argv[0], "verify"))
		result = cmd_bundle_verify(argc, argv, prefix);
	else if (!strcmp(argv[0], "list-heads"))
		result = cmd_bundle_list_heads(argc, argv, prefix);
	else if (!strcmp(argv[0], "unbundle"))
		result = cmd_bundle_unbundle(argc, argv, prefix);
	else {
		error(_("Unknown subcommand: %s"), argv[0]);
		usage_with_options(builtin_bundle_usage, options);
	}
	return result ? 1 : 0;
}<|MERGE_RESOLUTION|>--- conflicted
+++ resolved
@@ -59,12 +59,8 @@
 static int cmd_bundle_create(int argc, const char **argv, const char *prefix) {
 	int all_progress_implied = 0;
 	int progress = isatty(STDERR_FILENO);
-<<<<<<< HEAD
 	struct strvec pack_opts;
-=======
-	struct argv_array pack_opts;
 	int version = -1;
->>>>>>> e023ff06
 
 	struct option options[] = {
 		OPT_SET_INT('q', "quiet", &progress,
