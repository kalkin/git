--commit::
--no-commit::
	Perform the merge and commit the result. This option can
	be used to override --no-commit.
+
With --no-commit perform the merge but pretend the merge
failed and do not autocommit, to give the user a chance to
inspect and further tweak the merge result before committing.

--edit::
<<<<<<< HEAD
-e::
	Invoke editor before committing successful merge to further
	edit the default merge message.
=======
--no-edit::
	Invoke an editor before committing successful mechanical merge to
	further edit the auto-generated merge message, so that the user
	can explain and justify the merge. The `--no-edit` option can be
	used to accept the auto-generated message (this is generally
	discouraged). The `--edit` option is still useful if you are
	giving a draft message with the `-m` option from the command line
	and want to edit it in the editor.
+
Older scripts may depend on the historical behaviour of not allowing the
user to edit the merge log message. They will see an editor opened when
they run `git merge`. To make it easier to adjust such scripts to the
updated behaviour, the environment variable `GIT_MERGE_AUTOEDIT` can be
set to `no` at the beginning of them.
>>>>>>> f8246281

--ff::
--no-ff::
	Do not generate a merge commit if the merge resolved as
	a fast-forward, only update the branch pointer. This is
	the default behavior of git-merge.
+
With --no-ff Generate a merge commit even if the merge
resolved as a fast-forward.

--log[=<n>]::
--no-log::
	In addition to branch names, populate the log message with
	one-line descriptions from at most <n> actual commits that are being
	merged. See also linkgit:git-fmt-merge-msg[1].
+
With --no-log do not list one-line descriptions from the
actual commits being merged.


--stat::
-n::
--no-stat::
	Show a diffstat at the end of the merge. The diffstat is also
	controlled by the configuration option merge.stat.
+
With -n or --no-stat do not show a diffstat at the end of the
merge.

--squash::
--no-squash::
	Produce the working tree and index state as if a real
	merge happened (except for the merge information),
	but do not actually make a commit or
	move the `HEAD`, nor record `$GIT_DIR/MERGE_HEAD` to
	cause the next `git commit` command to create a merge
	commit.  This allows you to create a single commit on
	top of the current branch whose effect is the same as
	merging another branch (or more in case of an octopus).
+
With --no-squash perform the merge and commit the result. This
option can be used to override --squash.

--ff-only::
	Refuse to merge and exit with a non-zero status unless the
	current `HEAD` is already up-to-date or the merge can be
	resolved as a fast-forward.

-s <strategy>::
--strategy=<strategy>::
	Use the given merge strategy; can be supplied more than
	once to specify them in the order they should be tried.
	If there is no `-s` option, a built-in list of strategies
	is used instead ('git merge-recursive' when merging a single
	head, 'git merge-octopus' otherwise).

-X <option>::
--strategy-option=<option>::
	Pass merge strategy specific option through to the merge
	strategy.

--summary::
--no-summary::
	Synonyms to --stat and --no-stat; these are deprecated and will be
	removed in the future.

ifndef::git-pull[]
-q::
--quiet::
	Operate quietly. Implies --no-progress.

-v::
--verbose::
	Be verbose.

--progress::
--no-progress::
	Turn progress on/off explicitly. If neither is specified,
	progress is shown if standard error is connected to a terminal.
	Note that not all merge strategies may support progress
	reporting.

endif::git-pull[]<|MERGE_RESOLUTION|>--- conflicted
+++ resolved
@@ -8,11 +8,6 @@
 inspect and further tweak the merge result before committing.
 
 --edit::
-<<<<<<< HEAD
--e::
-	Invoke editor before committing successful merge to further
-	edit the default merge message.
-=======
 --no-edit::
 	Invoke an editor before committing successful mechanical merge to
 	further edit the auto-generated merge message, so that the user
@@ -27,7 +22,6 @@
 they run `git merge`. To make it easier to adjust such scripts to the
 updated behaviour, the environment variable `GIT_MERGE_AUTOEDIT` can be
 set to `no` at the beginning of them.
->>>>>>> f8246281
 
 --ff::
 --no-ff::
