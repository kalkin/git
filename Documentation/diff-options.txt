// Please don't remove this comment as asciidoc behaves badly when
// the first non-empty line is ifdef/ifndef. The symptom is that
// without this comment the <git-diff-core> attribute conditionally
// defined below ends up being defined unconditionally.
// Last checked with asciidoc 7.0.2.

ifndef::git-format-patch[]
ifndef::git-diff[]
ifndef::git-log[]
:git-diff-core: 1
endif::git-log[]
endif::git-diff[]
endif::git-format-patch[]

ifdef::git-format-patch[]
-p::
--no-stat::
	Generate plain patches without any diffstats.
endif::git-format-patch[]

ifndef::git-format-patch[]
-p::
-u::
--patch::
	Generate patch (see section on generating patches).
ifdef::git-diff[]
	This is the default.
endif::git-diff[]
endif::git-format-patch[]

-s::
--no-patch::
	Suppress diff output. Useful for commands like `git show` that
	show the patch by default, or to cancel the effect of `--patch`.

-U<n>::
--unified=<n>::
	Generate diffs with <n> lines of context instead of
	the usual three.
ifndef::git-format-patch[]
	Implies `-p`.
endif::git-format-patch[]

ifndef::git-format-patch[]
--raw::
<<<<<<< HEAD
	Generate the raw format.
ifdef::git-diff-core[]
	This is the default.
endif::git-diff-core[]
=======
ifndef::git-log[]
	Generate the diff in raw format.
	{git-diff-core? This is the default.}
endif::git-log[]
ifdef::git-log[]
	For each commit, show a summary of changes using the raw diff
	format. See the "RAW OUTPUT FORMAT" section of
	linkgit:git-diff[1]. This is different from showing the log
	itself in raw format, which you can achieve with
	`--format=raw`.
endif::git-log[]
>>>>>>> 92de9217
endif::git-format-patch[]

ifndef::git-format-patch[]
--patch-with-raw::
	Synonym for `-p --raw`.
endif::git-format-patch[]

--minimal::
	Spend extra time to make sure the smallest possible
	diff is produced.

--patience::
	Generate a diff using the "patience diff" algorithm.

--histogram::
	Generate a diff using the "histogram diff" algorithm.

--diff-algorithm={patience|minimal|histogram|myers}::
	Choose a diff algorithm. The variants are as follows:
+
--
`default`, `myers`;;
	The basic greedy diff algorithm. Currently, this is the default.
`minimal`;;
	Spend extra time to make sure the smallest possible diff is
	produced.
`patience`;;
	Use "patience diff" algorithm when generating patches.
`histogram`;;
	This algorithm extends the patience algorithm to "support
	low-occurrence common elements".
--
+
For instance, if you configured diff.algorithm variable to a
non-default value and want to use the default one, then you
have to use `--diff-algorithm=default` option.

--stat[=<width>[,<name-width>[,<count>]]]::
	Generate a diffstat. By default, as much space as necessary
	will be used for the filename part, and the rest for the graph
	part. Maximum width defaults to terminal width, or 80 columns
	if not connected to a terminal, and can be overridden by
	`<width>`. The width of the filename part can be limited by
	giving another width `<name-width>` after a comma. The width
	of the graph part can be limited by using
	`--stat-graph-width=<width>` (affects all commands generating
	a stat graph) or by setting `diff.statGraphWidth=<width>`
	(does not affect `git format-patch`).
	By giving a third parameter `<count>`, you can limit the
	output to the first `<count>` lines, followed by `...` if
	there are more.
+
These parameters can also be set individually with `--stat-width=<width>`,
`--stat-name-width=<name-width>` and `--stat-count=<count>`.

--numstat::
	Similar to `--stat`, but shows number of added and
	deleted lines in decimal notation and pathname without
	abbreviation, to make it more machine friendly.  For
	binary files, outputs two `-` instead of saying
	`0 0`.

--shortstat::
	Output only the last line of the `--stat` format containing total
	number of modified files, as well as number of added and deleted
	lines.

--dirstat[=<param1,param2,...>]::
	Output the distribution of relative amount of changes for each
	sub-directory. The behavior of `--dirstat` can be customized by
	passing it a comma separated list of parameters.
	The defaults are controlled by the `diff.dirstat` configuration
	variable (see linkgit:git-config[1]).
	The following parameters are available:
+
--
`changes`;;
	Compute the dirstat numbers by counting the lines that have been
	removed from the source, or added to the destination. This ignores
	the amount of pure code movements within a file.  In other words,
	rearranging lines in a file is not counted as much as other changes.
	This is the default behavior when no parameter is given.
`lines`;;
	Compute the dirstat numbers by doing the regular line-based diff
	analysis, and summing the removed/added line counts. (For binary
	files, count 64-byte chunks instead, since binary files have no
	natural concept of lines). This is a more expensive `--dirstat`
	behavior than the `changes` behavior, but it does count rearranged
	lines within a file as much as other changes. The resulting output
	is consistent with what you get from the other `--*stat` options.
`files`;;
	Compute the dirstat numbers by counting the number of files changed.
	Each changed file counts equally in the dirstat analysis. This is
	the computationally cheapest `--dirstat` behavior, since it does
	not have to look at the file contents at all.
`cumulative`;;
	Count changes in a child directory for the parent directory as well.
	Note that when using `cumulative`, the sum of the percentages
	reported may exceed 100%. The default (non-cumulative) behavior can
	be specified with the `noncumulative` parameter.
<limit>;;
	An integer parameter specifies a cut-off percent (3% by default).
	Directories contributing less than this percentage of the changes
	are not shown in the output.
--
+
Example: The following will count changed files, while ignoring
directories with less than 10% of the total amount of changed files,
and accumulating child directory counts in the parent directories:
`--dirstat=files,10,cumulative`.

--summary::
	Output a condensed summary of extended header information
	such as creations, renames and mode changes.

ifndef::git-format-patch[]
--patch-with-stat::
	Synonym for `-p --stat`.
endif::git-format-patch[]

ifndef::git-format-patch[]

-z::
ifdef::git-log[]
	Separate the commits with NULs instead of with new newlines.
+
Also, when `--raw` or `--numstat` has been given, do not munge
pathnames and use NULs as output field terminators.
endif::git-log[]
ifndef::git-log[]
	When `--raw`, `--numstat`, `--name-only` or `--name-status` has been
	given, do not munge pathnames and use NULs as output field terminators.
endif::git-log[]
+
Without this option, each pathname output will have TAB, LF, double quotes,
and backslash characters replaced with `\t`, `\n`, `\"`, and `\\`,
respectively, and the pathname will be enclosed in double quotes if
any of those replacements occurred.

--name-only::
	Show only names of changed files.

--name-status::
	Show only names and status of changed files. See the description
	of the `--diff-filter` option on what the status letters mean.

--submodule[=<format>]::
	Specify how differences in submodules are shown.  When `--submodule`
	or `--submodule=log` is given, the 'log' format is used.  This format lists
	the commits in the range like linkgit:git-submodule[1] `summary` does.
	Omitting the `--submodule` option or specifying `--submodule=short`,
	uses the 'short' format. This format just shows the names of the commits
	at the beginning and end of the range.  Can be tweaked via the
	`diff.submodule` configuration variable.

--color[=<when>]::
	Show colored diff.
	`--color` (i.e. without '=<when>') is the same as `--color=always`.
	'<when>' can be one of `always`, `never`, or `auto`.
ifdef::git-diff[]
	It can be changed by the `color.ui` and `color.diff`
	configuration settings.
endif::git-diff[]

--no-color::
	Turn off colored diff.
ifdef::git-diff[]
	This can be used to override configuration settings.
endif::git-diff[]
	It is the same as `--color=never`.

--word-diff[=<mode>]::
	Show a word diff, using the <mode> to delimit changed words.
	By default, words are delimited by whitespace; see
	`--word-diff-regex` below.  The <mode> defaults to 'plain', and
	must be one of:
+
--
color::
	Highlight changed words using only colors.  Implies `--color`.
plain::
	Show words as `[-removed-]` and `{+added+}`.  Makes no
	attempts to escape the delimiters if they appear in the input,
	so the output may be ambiguous.
porcelain::
	Use a special line-based format intended for script
	consumption.  Added/removed/unchanged runs are printed in the
	usual unified diff format, starting with a `+`/`-`/` `
	character at the beginning of the line and extending to the
	end of the line.  Newlines in the input are represented by a
	tilde `~` on a line of its own.
none::
	Disable word diff again.
--
+
Note that despite the name of the first mode, color is used to
highlight the changed parts in all modes if enabled.

--word-diff-regex=<regex>::
	Use <regex> to decide what a word is, instead of considering
	runs of non-whitespace to be a word.  Also implies
	`--word-diff` unless it was already enabled.
+
Every non-overlapping match of the
<regex> is considered a word.  Anything between these matches is
considered whitespace and ignored(!) for the purposes of finding
differences.  You may want to append `|[^[:space:]]` to your regular
expression to make sure that it matches all non-whitespace characters.
A match that contains a newline is silently truncated(!) at the
newline.
+
The regex can also be set via a diff driver or configuration option, see
linkgit:gitattributes[1] or linkgit:git-config[1].  Giving it explicitly
overrides any diff driver or configuration setting.  Diff drivers
override configuration settings.

--color-words[=<regex>]::
	Equivalent to `--word-diff=color` plus (if a regex was
	specified) `--word-diff-regex=<regex>`.
endif::git-format-patch[]

--no-renames::
	Turn off rename detection, even when the configuration
	file gives the default to do so.

ifndef::git-format-patch[]
--check::
	Warn if changes introduce whitespace errors.  What are
	considered whitespace errors is controlled by `core.whitespace`
	configuration.  By default, trailing whitespaces (including
	lines that solely consist of whitespaces) and a space character
	that is immediately followed by a tab character inside the
	initial indent of the line are considered whitespace errors.
	Exits with non-zero status if problems are found. Not compatible
	with --exit-code.
endif::git-format-patch[]

--full-index::
	Instead of the first handful of characters, show the full
	pre- and post-image blob object names on the "index"
	line when generating patch format output.

--binary::
	In addition to `--full-index`, output a binary diff that
	can be applied with `git-apply`.

--abbrev[=<n>]::
	Instead of showing the full 40-byte hexadecimal object
	name in diff-raw format output and diff-tree header
	lines, show only a partial prefix.  This is
	independent of the `--full-index` option above, which controls
	the diff-patch output format.  Non default number of
	digits can be specified with `--abbrev=<n>`.

-B[<n>][/<m>]::
--break-rewrites[=[<n>][/<m>]]::
	Break complete rewrite changes into pairs of delete and
	create. This serves two purposes:
+
It affects the way a change that amounts to a total rewrite of a file
not as a series of deletion and insertion mixed together with a very
few lines that happen to match textually as the context, but as a
single deletion of everything old followed by a single insertion of
everything new, and the number `m` controls this aspect of the -B
option (defaults to 60%). `-B/70%` specifies that less than 30% of the
original should remain in the result for Git to consider it a total
rewrite (i.e. otherwise the resulting patch will be a series of
deletion and insertion mixed together with context lines).
+
When used with -M, a totally-rewritten file is also considered as the
source of a rename (usually -M only considers a file that disappeared
as the source of a rename), and the number `n` controls this aspect of
the -B option (defaults to 50%). `-B20%` specifies that a change with
addition and deletion compared to 20% or more of the file's size are
eligible for being picked up as a possible source of a rename to
another file.

-M[<n>]::
--find-renames[=<n>]::
ifndef::git-log[]
	Detect renames.
endif::git-log[]
ifdef::git-log[]
	If generating diffs, detect and report renames for each commit.
	For following files across renames while traversing history, see
	`--follow`.
endif::git-log[]
	If `n` is specified, it is a threshold on the similarity
	index (i.e. amount of addition/deletions compared to the
	file's size). For example, `-M90%` means Git should consider a
	delete/add pair to be a rename if more than 90% of the file
	hasn't changed.  Without a `%` sign, the number is to be read as
	a fraction, with a decimal point before it.  I.e., `-M5` becomes
	0.5, and is thus the same as `-M50%`.  Similarly, `-M05` is
	the same as `-M5%`.  To limit detection to exact renames, use
	`-M100%`.  The default similarity index is 50%.

-C[<n>]::
--find-copies[=<n>]::
	Detect copies as well as renames.  See also `--find-copies-harder`.
	If `n` is specified, it has the same meaning as for `-M<n>`.

--find-copies-harder::
	For performance reasons, by default, `-C` option finds copies only
	if the original file of the copy was modified in the same
	changeset.  This flag makes the command
	inspect unmodified files as candidates for the source of
	copy.  This is a very expensive operation for large
	projects, so use it with caution.  Giving more than one
	`-C` option has the same effect.

-D::
--irreversible-delete::
	Omit the preimage for deletes, i.e. print only the header but not
	the diff between the preimage and `/dev/null`. The resulting patch
	is not meant to be applied with `patch` or `git apply`; this is
	solely for people who want to just concentrate on reviewing the
	text after the change. In addition, the output obviously lack
	enough information to apply such a patch in reverse, even manually,
	hence the name of the option.
+
When used together with `-B`, omit also the preimage in the deletion part
of a delete/create pair.

-l<num>::
	The `-M` and `-C` options require O(n^2) processing time where n
	is the number of potential rename/copy targets.  This
	option prevents rename/copy detection from running if
	the number of rename/copy targets exceeds the specified
	number.

ifndef::git-format-patch[]
--diff-filter=[(A|C|D|M|R|T|U|X|B)...[*]]::
	Select only files that are Added (`A`), Copied (`C`),
	Deleted (`D`), Modified (`M`), Renamed (`R`), have their
	type (i.e. regular file, symlink, submodule, ...) changed (`T`),
	are Unmerged (`U`), are
	Unknown (`X`), or have had their pairing Broken (`B`).
	Any combination of the filter characters (including none) can be used.
	When `*` (All-or-none) is added to the combination, all
	paths are selected if there is any file that matches
	other criteria in the comparison; if there is no file
	that matches other criteria, nothing is selected.

-S<string>::
	Look for differences that change the number of occurrences of
	the specified string (i.e. addition/deletion) in a file.
	Intended for the scripter's use.
+
It is useful when you're looking for an exact block of code (like a
struct), and want to know the history of that block since it first
came into being: use the feature iteratively to feed the interesting
block in the preimage back into `-S`, and keep going until you get the
very first version of the block.

-G<regex>::
	Look for differences whose patch text contains added/removed
	lines that match <regex>.
+
To illustrate the difference between `-S<regex> --pickaxe-regex` and
`-G<regex>`, consider a commit with the following diff in the same
file:
+
----
+    return !regexec(regexp, two->ptr, 1, &regmatch, 0);
...
-    hit = !regexec(regexp, mf2.ptr, 1, &regmatch, 0);
----
+
While `git log -G"regexec\(regexp"` will show this commit, `git log
-S"regexec\(regexp" --pickaxe-regex` will not (because the number of
occurrences of that string did not change).
+
See the 'pickaxe' entry in linkgit:gitdiffcore[7] for more
information.

--pickaxe-all::
	When `-S` or `-G` finds a change, show all the changes in that
	changeset, not just the files that contain the change
	in <string>.

--pickaxe-regex::
	Treat the <string> given to `-S` as an extended POSIX regular
	expression to match.
endif::git-format-patch[]

-O<orderfile>::
	Output the patch in the order specified in the
	<orderfile>, which has one shell glob pattern per line.
	This overrides the `diff.orderFile` configuration variable
	(see linkgit:git-config[1]).  To cancel `diff.orderFile`,
	use `-O/dev/null`.

ifndef::git-format-patch[]
-R::
	Swap two inputs; that is, show differences from index or
	on-disk file to tree contents.

--relative[=<path>]::
	When run from a subdirectory of the project, it can be
	told to exclude changes outside the directory and show
	pathnames relative to it with this option.  When you are
	not in a subdirectory (e.g. in a bare repository), you
	can name which subdirectory to make the output relative
	to by giving a <path> as an argument.
endif::git-format-patch[]

-a::
--text::
	Treat all files as text.

--ignore-space-at-eol::
	Ignore changes in whitespace at EOL.

-b::
--ignore-space-change::
	Ignore changes in amount of whitespace.  This ignores whitespace
	at line end, and considers all other sequences of one or
	more whitespace characters to be equivalent.

-w::
--ignore-all-space::
	Ignore whitespace when comparing lines.  This ignores
	differences even if one line has whitespace where the other
	line has none.

--ignore-blank-lines::
	Ignore changes whose lines are all blank.

--inter-hunk-context=<lines>::
	Show the context between diff hunks, up to the specified number
	of lines, thereby fusing hunks that are close to each other.

-W::
--function-context::
	Show whole surrounding functions of changes.

ifndef::git-format-patch[]
ifndef::git-log[]
--exit-code::
	Make the program exit with codes similar to diff(1).
	That is, it exits with 1 if there were differences and
	0 means no differences.

--quiet::
	Disable all output of the program. Implies `--exit-code`.
endif::git-log[]
endif::git-format-patch[]

--ext-diff::
	Allow an external diff helper to be executed. If you set an
	external diff driver with linkgit:gitattributes[5], you need
	to use this option with linkgit:git-log[1] and friends.

--no-ext-diff::
	Disallow external diff drivers.

--textconv::
--no-textconv::
	Allow (or disallow) external text conversion filters to be run
	when comparing binary files. See linkgit:gitattributes[5] for
	details. Because textconv filters are typically a one-way
	conversion, the resulting diff is suitable for human
	consumption, but cannot be applied. For this reason, textconv
	filters are enabled by default only for linkgit:git-diff[1] and
	linkgit:git-log[1], but not for linkgit:git-format-patch[1] or
	diff plumbing commands.

--ignore-submodules[=<when>]::
	Ignore changes to submodules in the diff generation. <when> can be
	either "none", "untracked", "dirty" or "all", which is the default.
	Using "none" will consider the submodule modified when it either contains
	untracked or modified files or its HEAD differs from the commit recorded
	in the superproject and can be used to override any settings of the
	'ignore' option in linkgit:git-config[1] or linkgit:gitmodules[5]. When
	"untracked" is used submodules are not considered dirty when they only
	contain untracked content (but they are still scanned for modified
	content). Using "dirty" ignores all changes to the work tree of submodules,
	only changes to the commits stored in the superproject are shown (this was
	the behavior until 1.7.0). Using "all" hides all changes to submodules.

--src-prefix=<prefix>::
	Show the given source prefix instead of "a/".

--dst-prefix=<prefix>::
	Show the given destination prefix instead of "b/".

--no-prefix::
	Do not show any source or destination prefix.

For more detailed explanation on these common options, see also
linkgit:gitdiffcore[7].<|MERGE_RESOLUTION|>--- conflicted
+++ resolved
@@ -43,15 +43,11 @@
 
 ifndef::git-format-patch[]
 --raw::
-<<<<<<< HEAD
-	Generate the raw format.
+ifndef::git-log[]
+	Generate the diff in raw format.
 ifdef::git-diff-core[]
 	This is the default.
 endif::git-diff-core[]
-=======
-ifndef::git-log[]
-	Generate the diff in raw format.
-	{git-diff-core? This is the default.}
 endif::git-log[]
 ifdef::git-log[]
 	For each commit, show a summary of changes using the raw diff
@@ -60,7 +56,6 @@
 	itself in raw format, which you can achieve with
 	`--format=raw`.
 endif::git-log[]
->>>>>>> 92de9217
 endif::git-format-patch[]
 
 ifndef::git-format-patch[]
