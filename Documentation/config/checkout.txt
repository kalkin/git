checkout.defaultRemote::
	When you run `git checkout <something>`
	or `git switch <something>` and only have one
	remote, it may implicitly fall back on checking out and
	tracking e.g. `origin/<something>`. This stops working as soon
	as you have more than one remote with a `<something>`
	reference. This setting allows for setting the name of a
	preferred remote that should always win when it comes to
	disambiguation. The typical use-case is to set this to
	`origin`.
+
Currently this is used by linkgit:git-switch[1] and
linkgit:git-checkout[1] when `git checkout <something>`
or `git switch <something>`
will checkout the `<something>` branch on another remote,
and by linkgit:git-worktree[1] when `git worktree add` refers to a
remote branch. This setting might be used for other checkout-like
commands or functionality in the future.

<<<<<<< HEAD
checkout.guess::
	Provides the default value for the `--guess` or `--no-guess`
	option in `git checkout` and `git switch`. See
	linkgit:git-switch[1] and linkgit:git-checkout[1].
=======
checkout.workers::
	The number of parallel workers to use when updating the working tree.
	The default is one, i.e. sequential execution. If set to a value less
	than one, Git will use as many workers as the number of logical cores
	available. This setting and `checkout.thresholdForParallelism` affect
	all commands that perform checkout. E.g. checkout, clone, reset,
	sparse-checkout, etc.
+
Note: parallel checkout usually delivers better performance for repositories
located on SSDs or over NFS. For repositories on spinning disks and/or machines
with a small number of cores, the default sequential checkout often performs
better. The size and compression level of a repository might also influence how
well the parallel version performs.

checkout.thresholdForParallelism::
	When running parallel checkout with a small number of files, the cost
	of subprocess spawning and inter-process communication might outweigh
	the parallelization gains. This setting allows to define the minimum
	number of files for which parallel checkout should be attempted. The
	default is 100.
>>>>>>> 8abeef30
<|MERGE_RESOLUTION|>--- conflicted
+++ resolved
@@ -17,12 +17,11 @@
 remote branch. This setting might be used for other checkout-like
 commands or functionality in the future.
 
-<<<<<<< HEAD
 checkout.guess::
 	Provides the default value for the `--guess` or `--no-guess`
 	option in `git checkout` and `git switch`. See
 	linkgit:git-switch[1] and linkgit:git-checkout[1].
-=======
+
 checkout.workers::
 	The number of parallel workers to use when updating the working tree.
 	The default is one, i.e. sequential execution. If set to a value less
@@ -42,5 +41,4 @@
 	of subprocess spawning and inter-process communication might outweigh
 	the parallelization gains. This setting allows to define the minimum
 	number of files for which parallel checkout should be attempted. The
-	default is 100.
->>>>>>> 8abeef30
+	default is 100.