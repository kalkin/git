#include "cache.h"
#include "config.h"
#include "refs.h"
#include "pkt-line.h"
#include "sideband.h"
#include "object-store.h"
#include "tag.h"
#include "object.h"
#include "commit.h"
#include "diff.h"
#include "revision.h"
#include "list-objects.h"
#include "list-objects-filter.h"
#include "list-objects-filter-options.h"
#include "run-command.h"
#include "connect.h"
#include "sigchain.h"
#include "version.h"
#include "string-list.h"
#include "argv-array.h"
#include "prio-queue.h"
#include "protocol.h"
#include "quote.h"
#include "upload-pack.h"
#include "serve.h"

/* Remember to update object flag allocation in object.h */
#define THEY_HAVE	(1u << 11)
#define OUR_REF		(1u << 12)
#define WANTED		(1u << 13)
#define COMMON_KNOWN	(1u << 14)
#define REACHABLE	(1u << 15)

#define SHALLOW		(1u << 16)
#define NOT_SHALLOW	(1u << 17)
#define CLIENT_SHALLOW	(1u << 18)
#define HIDDEN_REF	(1u << 19)

static timestamp_t oldest_have;

static int deepen_relative;
static int multi_ack;
static int no_done;
static int use_thin_pack, use_ofs_delta, use_include_tag;
static int no_progress, daemon_mode;
/* Allow specifying sha1 if it is a ref tip. */
#define ALLOW_TIP_SHA1	01
/* Allow request of a sha1 if it is reachable from a ref (possibly hidden ref). */
#define ALLOW_REACHABLE_SHA1	02
/* Allow request of any sha1. Implies ALLOW_TIP_SHA1 and ALLOW_REACHABLE_SHA1. */
#define ALLOW_ANY_SHA1	07
static unsigned int allow_unadvertised_object_request;
static int shallow_nr;
static struct object_array have_obj;
static struct object_array want_obj;
static struct object_array extra_edge_obj;
static unsigned int timeout;
static int keepalive = 5;
/* 0 for no sideband,
 * otherwise maximum packet size (up to 65520 bytes).
 */
static int use_sideband;
static int stateless_rpc;
static const char *pack_objects_hook;

static int filter_capability_requested;
static int allow_filter;
static struct list_objects_filter_options filter_options;

static void reset_timeout(void)
{
	alarm(timeout);
}

static void send_client_data(int fd, const char *data, ssize_t sz)
{
	if (use_sideband) {
		send_sideband(1, fd, data, sz, use_sideband);
		return;
	}
	if (fd == 3)
		/* emergency quit */
		fd = 2;
	if (fd == 2) {
		/* XXX: are we happy to lose stuff here? */
		xwrite(fd, data, sz);
		return;
	}
	write_or_die(fd, data, sz);
}

static int write_one_shallow(const struct commit_graft *graft, void *cb_data)
{
	FILE *fp = cb_data;
	if (graft->nr_parent == -1)
		fprintf(fp, "--shallow %s\n", oid_to_hex(&graft->oid));
	return 0;
}

static void create_pack_file(void)
{
	struct child_process pack_objects = CHILD_PROCESS_INIT;
	char data[8193], progress[128];
	char abort_msg[] = "aborting due to possible repository "
		"corruption on the remote side.";
	int buffered = -1;
	ssize_t sz;
	int i;
	FILE *pipe_fd;

	if (!pack_objects_hook)
		pack_objects.git_cmd = 1;
	else {
		argv_array_push(&pack_objects.args, pack_objects_hook);
		argv_array_push(&pack_objects.args, "git");
		pack_objects.use_shell = 1;
	}

	if (shallow_nr) {
		argv_array_push(&pack_objects.args, "--shallow-file");
		argv_array_push(&pack_objects.args, "");
	}
	argv_array_push(&pack_objects.args, "pack-objects");
	argv_array_push(&pack_objects.args, "--revs");
	if (use_thin_pack)
		argv_array_push(&pack_objects.args, "--thin");

	argv_array_push(&pack_objects.args, "--stdout");
	if (shallow_nr)
		argv_array_push(&pack_objects.args, "--shallow");
	if (!no_progress)
		argv_array_push(&pack_objects.args, "--progress");
	if (use_ofs_delta)
		argv_array_push(&pack_objects.args, "--delta-base-offset");
	if (use_include_tag)
		argv_array_push(&pack_objects.args, "--include-tag");
	if (filter_options.filter_spec) {
		if (pack_objects.use_shell) {
			struct strbuf buf = STRBUF_INIT;
			sq_quote_buf(&buf, filter_options.filter_spec);
			argv_array_pushf(&pack_objects.args, "--filter=%s", buf.buf);
			strbuf_release(&buf);
		} else {
			argv_array_pushf(&pack_objects.args, "--filter=%s",
					 filter_options.filter_spec);
		}
	}

	pack_objects.in = -1;
	pack_objects.out = -1;
	pack_objects.err = -1;

	if (start_command(&pack_objects))
		die("git upload-pack: unable to fork git-pack-objects");

	pipe_fd = xfdopen(pack_objects.in, "w");

	if (shallow_nr)
		for_each_commit_graft(write_one_shallow, pipe_fd);

	for (i = 0; i < want_obj.nr; i++)
		fprintf(pipe_fd, "%s\n",
			oid_to_hex(&want_obj.objects[i].item->oid));
	fprintf(pipe_fd, "--not\n");
	for (i = 0; i < have_obj.nr; i++)
		fprintf(pipe_fd, "%s\n",
			oid_to_hex(&have_obj.objects[i].item->oid));
	for (i = 0; i < extra_edge_obj.nr; i++)
		fprintf(pipe_fd, "%s\n",
			oid_to_hex(&extra_edge_obj.objects[i].item->oid));
	fprintf(pipe_fd, "\n");
	fflush(pipe_fd);
	fclose(pipe_fd);

	/* We read from pack_objects.err to capture stderr output for
	 * progress bar, and pack_objects.out to capture the pack data.
	 */

	while (1) {
		struct pollfd pfd[2];
		int pe, pu, pollsize;
		int ret;

		reset_timeout();

		pollsize = 0;
		pe = pu = -1;

		if (0 <= pack_objects.out) {
			pfd[pollsize].fd = pack_objects.out;
			pfd[pollsize].events = POLLIN;
			pu = pollsize;
			pollsize++;
		}
		if (0 <= pack_objects.err) {
			pfd[pollsize].fd = pack_objects.err;
			pfd[pollsize].events = POLLIN;
			pe = pollsize;
			pollsize++;
		}

		if (!pollsize)
			break;

		ret = poll(pfd, pollsize,
			keepalive < 0 ? -1 : 1000 * keepalive);

		if (ret < 0) {
			if (errno != EINTR) {
				error_errno("poll failed, resuming");
				sleep(1);
			}
			continue;
		}
		if (0 <= pe && (pfd[pe].revents & (POLLIN|POLLHUP))) {
			/* Status ready; we ship that in the side-band
			 * or dump to the standard error.
			 */
			sz = xread(pack_objects.err, progress,
				  sizeof(progress));
			if (0 < sz)
				send_client_data(2, progress, sz);
			else if (sz == 0) {
				close(pack_objects.err);
				pack_objects.err = -1;
			}
			else
				goto fail;
			/* give priority to status messages */
			continue;
		}
		if (0 <= pu && (pfd[pu].revents & (POLLIN|POLLHUP))) {
			/* Data ready; we keep the last byte to ourselves
			 * in case we detect broken rev-list, so that we
			 * can leave the stream corrupted.  This is
			 * unfortunate -- unpack-objects would happily
			 * accept a valid packdata with trailing garbage,
			 * so appending garbage after we pass all the
			 * pack data is not good enough to signal
			 * breakage to downstream.
			 */
			char *cp = data;
			ssize_t outsz = 0;
			if (0 <= buffered) {
				*cp++ = buffered;
				outsz++;
			}
			sz = xread(pack_objects.out, cp,
				  sizeof(data) - outsz);
			if (0 < sz)
				;
			else if (sz == 0) {
				close(pack_objects.out);
				pack_objects.out = -1;
			}
			else
				goto fail;
			sz += outsz;
			if (1 < sz) {
				buffered = data[sz-1] & 0xFF;
				sz--;
			}
			else
				buffered = -1;
			send_client_data(1, data, sz);
		}

		/*
		 * We hit the keepalive timeout without saying anything; send
		 * an empty message on the data sideband just to let the other
		 * side know we're still working on it, but don't have any data
		 * yet.
		 *
		 * If we don't have a sideband channel, there's no room in the
		 * protocol to say anything, so those clients are just out of
		 * luck.
		 */
		if (!ret && use_sideband) {
			static const char buf[] = "0005\1";
			write_or_die(1, buf, 5);
		}
	}

	if (finish_command(&pack_objects)) {
		error("git upload-pack: git-pack-objects died with error.");
		goto fail;
	}

	/* flush the data */
	if (0 <= buffered) {
		data[0] = buffered;
		send_client_data(1, data, 1);
		fprintf(stderr, "flushed.\n");
	}
	if (use_sideband)
		packet_flush(1);
	return;

 fail:
	send_client_data(3, abort_msg, sizeof(abort_msg));
	die("git upload-pack: %s", abort_msg);
}

static int got_oid(const char *hex, struct object_id *oid)
{
	struct object *o;
	int we_knew_they_have = 0;

	if (get_oid_hex(hex, oid))
		die("git upload-pack: expected SHA1 object, got '%s'", hex);
	if (!has_object_file(oid))
		return -1;

	o = parse_object(oid);
	if (!o)
		die("oops (%s)", oid_to_hex(oid));
	if (o->type == OBJ_COMMIT) {
		struct commit_list *parents;
		struct commit *commit = (struct commit *)o;
		if (o->flags & THEY_HAVE)
			we_knew_they_have = 1;
		else
			o->flags |= THEY_HAVE;
		if (!oldest_have || (commit->date < oldest_have))
			oldest_have = commit->date;
		for (parents = commit->parents;
		     parents;
		     parents = parents->next)
			parents->item->object.flags |= THEY_HAVE;
	}
	if (!we_knew_they_have) {
		add_object_array(o, NULL, &have_obj);
		return 1;
	}
	return 0;
}

static int reachable(struct commit *want)
{
	struct prio_queue work = { compare_commits_by_commit_date };

	prio_queue_put(&work, want);
	while (work.nr) {
		struct commit_list *list;
		struct commit *commit = prio_queue_get(&work);

		if (commit->object.flags & THEY_HAVE) {
			want->object.flags |= COMMON_KNOWN;
			break;
		}
		if (!commit->object.parsed)
			parse_object(&commit->object.oid);
		if (commit->object.flags & REACHABLE)
			continue;
		commit->object.flags |= REACHABLE;
		if (commit->date < oldest_have)
			continue;
		for (list = commit->parents; list; list = list->next) {
			struct commit *parent = list->item;
			if (!(parent->object.flags & REACHABLE))
				prio_queue_put(&work, parent);
		}
	}
	want->object.flags |= REACHABLE;
	clear_commit_marks(want, REACHABLE);
	clear_prio_queue(&work);
	return (want->object.flags & COMMON_KNOWN);
}

static int ok_to_give_up(void)
{
	int i;

	if (!have_obj.nr)
		return 0;

	for (i = 0; i < want_obj.nr; i++) {
		struct object *want = want_obj.objects[i].item;

		if (want->flags & COMMON_KNOWN)
			continue;
		want = deref_tag(want, "a want line", 0);
		if (!want || want->type != OBJ_COMMIT) {
			/* no way to tell if this is reachable by
			 * looking at the ancestry chain alone, so
			 * leave a note to ourselves not to worry about
			 * this object anymore.
			 */
			want_obj.objects[i].item->flags |= COMMON_KNOWN;
			continue;
		}
		if (!reachable((struct commit *)want))
			return 0;
	}
	return 1;
}

static int get_common_commits(void)
{
	struct object_id oid;
	char last_hex[GIT_MAX_HEXSZ + 1];
	int got_common = 0;
	int got_other = 0;
	int sent_ready = 0;

	save_commit_buffer = 0;

	for (;;) {
		char *line = packet_read_line(0, NULL);
		const char *arg;

		reset_timeout();

		if (!line) {
			if (multi_ack == 2 && got_common
			    && !got_other && ok_to_give_up()) {
				sent_ready = 1;
				packet_write_fmt(1, "ACK %s ready\n", last_hex);
			}
			if (have_obj.nr == 0 || multi_ack)
				packet_write_fmt(1, "NAK\n");

			if (no_done && sent_ready) {
				packet_write_fmt(1, "ACK %s\n", last_hex);
				return 0;
			}
			if (stateless_rpc)
				exit(0);
			got_common = 0;
			got_other = 0;
			continue;
		}
		if (skip_prefix(line, "have ", &arg)) {
			switch (got_oid(arg, &oid)) {
			case -1: /* they have what we do not */
				got_other = 1;
				if (multi_ack && ok_to_give_up()) {
					const char *hex = oid_to_hex(&oid);
					if (multi_ack == 2) {
						sent_ready = 1;
						packet_write_fmt(1, "ACK %s ready\n", hex);
					} else
						packet_write_fmt(1, "ACK %s continue\n", hex);
				}
				break;
			default:
				got_common = 1;
				oid_to_hex_r(last_hex, &oid);
				if (multi_ack == 2)
					packet_write_fmt(1, "ACK %s common\n", last_hex);
				else if (multi_ack)
					packet_write_fmt(1, "ACK %s continue\n", last_hex);
				else if (have_obj.nr == 1)
					packet_write_fmt(1, "ACK %s\n", last_hex);
				break;
			}
			continue;
		}
		if (!strcmp(line, "done")) {
			if (have_obj.nr > 0) {
				if (multi_ack)
					packet_write_fmt(1, "ACK %s\n", last_hex);
				return 0;
			}
			packet_write_fmt(1, "NAK\n");
			return -1;
		}
		die("git upload-pack: expected SHA1 list, got '%s'", line);
	}
}

static int is_our_ref(struct object *o)
{
	int allow_hidden_ref = (allow_unadvertised_object_request &
			(ALLOW_TIP_SHA1 | ALLOW_REACHABLE_SHA1));
	return o->flags & ((allow_hidden_ref ? HIDDEN_REF : 0) | OUR_REF);
}

/*
 * on successful case, it's up to the caller to close cmd->out
 */
static int do_reachable_revlist(struct child_process *cmd,
				struct object_array *src,
				struct object_array *reachable)
{
	static const char *argv[] = {
		"rev-list", "--stdin", NULL,
	};
	struct object *o;
	char namebuf[GIT_MAX_HEXSZ + 2]; /* ^ + hash + LF */
	int i;

	cmd->argv = argv;
	cmd->git_cmd = 1;
	cmd->no_stderr = 1;
	cmd->in = -1;
	cmd->out = -1;

	/*
	 * If the next rev-list --stdin encounters an unknown commit,
	 * it terminates, which will cause SIGPIPE in the write loop
	 * below.
	 */
	sigchain_push(SIGPIPE, SIG_IGN);

	if (start_command(cmd))
		goto error;

	namebuf[0] = '^';
	namebuf[GIT_SHA1_HEXSZ + 1] = '\n';
	for (i = get_max_object_index(); 0 < i; ) {
		o = get_indexed_object(--i);
		if (!o)
			continue;
		if (reachable && o->type == OBJ_COMMIT)
			o->flags &= ~TMP_MARK;
		if (!is_our_ref(o))
			continue;
		memcpy(namebuf + 1, oid_to_hex(&o->oid), GIT_SHA1_HEXSZ);
		if (write_in_full(cmd->in, namebuf, GIT_SHA1_HEXSZ + 2) < 0)
			goto error;
	}
	namebuf[GIT_SHA1_HEXSZ] = '\n';
	for (i = 0; i < src->nr; i++) {
		o = src->objects[i].item;
		if (is_our_ref(o)) {
			if (reachable)
				add_object_array(o, NULL, reachable);
			continue;
		}
		if (reachable && o->type == OBJ_COMMIT)
			o->flags |= TMP_MARK;
		memcpy(namebuf, oid_to_hex(&o->oid), GIT_SHA1_HEXSZ);
		if (write_in_full(cmd->in, namebuf, GIT_SHA1_HEXSZ + 1) < 0)
			goto error;
	}
	close(cmd->in);
	cmd->in = -1;
	sigchain_pop(SIGPIPE);

	return 0;

error:
	sigchain_pop(SIGPIPE);

	if (cmd->in >= 0)
		close(cmd->in);
	if (cmd->out >= 0)
		close(cmd->out);
	return -1;
}

static int get_reachable_list(struct object_array *src,
			      struct object_array *reachable)
{
	struct child_process cmd = CHILD_PROCESS_INIT;
	int i;
	struct object *o;
	char namebuf[GIT_MAX_HEXSZ + 2]; /* ^ + hash + LF */
	const unsigned hexsz = the_hash_algo->hexsz;

	if (do_reachable_revlist(&cmd, src, reachable) < 0)
		return -1;

	while ((i = read_in_full(cmd.out, namebuf, hexsz + 1)) == hexsz + 1) {
		struct object_id sha1;
		const char *p;

		if (parse_oid_hex(namebuf, &sha1, &p) || *p != '\n')
			break;

		o = lookup_object(sha1.hash);
		if (o && o->type == OBJ_COMMIT) {
			o->flags &= ~TMP_MARK;
		}
	}
	for (i = get_max_object_index(); 0 < i; i--) {
		o = get_indexed_object(i - 1);
		if (o && o->type == OBJ_COMMIT &&
		    (o->flags & TMP_MARK)) {
			add_object_array(o, NULL, reachable);
				o->flags &= ~TMP_MARK;
		}
	}
	close(cmd.out);

	if (finish_command(&cmd))
		return -1;

	return 0;
}

static int has_unreachable(struct object_array *src)
{
	struct child_process cmd = CHILD_PROCESS_INIT;
	char buf[1];
	int i;

	if (do_reachable_revlist(&cmd, src, NULL) < 0)
		return 1;

	/*
	 * The commits out of the rev-list are not ancestors of
	 * our ref.
	 */
	i = read_in_full(cmd.out, buf, 1);
	if (i)
		goto error;
	close(cmd.out);
	cmd.out = -1;

	/*
	 * rev-list may have died by encountering a bad commit
	 * in the history, in which case we do want to bail out
	 * even when it showed no commit.
	 */
	if (finish_command(&cmd))
		goto error;

	/* All the non-tip ones are ancestors of what we advertised */
	return 0;

error:
	sigchain_pop(SIGPIPE);
	if (cmd.out >= 0)
		close(cmd.out);
	return 1;
}

static void check_non_tip(void)
{
	int i;

	/*
	 * In the normal in-process case without
	 * uploadpack.allowReachableSHA1InWant,
	 * non-tip requests can never happen.
	 */
	if (!stateless_rpc && !(allow_unadvertised_object_request & ALLOW_REACHABLE_SHA1))
		goto error;
	if (!has_unreachable(&want_obj))
		/* All the non-tip ones are ancestors of what we advertised */
		return;

error:
	/* Pick one of them (we know there at least is one) */
	for (i = 0; i < want_obj.nr; i++) {
		struct object *o = want_obj.objects[i].item;
		if (!is_our_ref(o))
			die("git upload-pack: not our ref %s",
			    oid_to_hex(&o->oid));
	}
}

static void send_shallow(struct commit_list *result)
{
	while (result) {
		struct object *object = &result->item->object;
		if (!(object->flags & (CLIENT_SHALLOW|NOT_SHALLOW))) {
			packet_write_fmt(1, "shallow %s",
					 oid_to_hex(&object->oid));
			register_shallow(the_repository, &object->oid);
			shallow_nr++;
		}
		result = result->next;
	}
}

static void send_unshallow(const struct object_array *shallows)
{
	int i;

	for (i = 0; i < shallows->nr; i++) {
		struct object *object = shallows->objects[i].item;
		if (object->flags & NOT_SHALLOW) {
			struct commit_list *parents;
			packet_write_fmt(1, "unshallow %s",
					 oid_to_hex(&object->oid));
			object->flags &= ~CLIENT_SHALLOW;
			/*
			 * We want to _register_ "object" as shallow, but we
			 * also need to traverse object's parents to deepen a
			 * shallow clone. Unregister it for now so we can
			 * parse and add the parents to the want list, then
			 * re-register it.
			 */
			unregister_shallow(&object->oid);
			object->parsed = 0;
			parse_commit_or_die((struct commit *)object);
			parents = ((struct commit *)object)->parents;
			while (parents) {
				add_object_array(&parents->item->object,
						 NULL, &want_obj);
				parents = parents->next;
			}
			add_object_array(object, NULL, &extra_edge_obj);
		}
		/* make sure commit traversal conforms to client */
		register_shallow(the_repository, &object->oid);
	}
}

static void deepen(int depth, int deepen_relative,
		   struct object_array *shallows)
{
	if (depth == INFINITE_DEPTH && !is_repository_shallow(the_repository)) {
		int i;

		for (i = 0; i < shallows->nr; i++) {
			struct object *object = shallows->objects[i].item;
			object->flags |= NOT_SHALLOW;
		}
	} else if (deepen_relative) {
		struct object_array reachable_shallows = OBJECT_ARRAY_INIT;
		struct commit_list *result;

		get_reachable_list(shallows, &reachable_shallows);
		result = get_shallow_commits(&reachable_shallows,
					     depth + 1,
					     SHALLOW, NOT_SHALLOW);
		send_shallow(result);
		free_commit_list(result);
		object_array_clear(&reachable_shallows);
	} else {
		struct commit_list *result;

		result = get_shallow_commits(&want_obj, depth,
					     SHALLOW, NOT_SHALLOW);
		send_shallow(result);
		free_commit_list(result);
	}

	send_unshallow(shallows);
}

static void deepen_by_rev_list(int ac, const char **av,
			       struct object_array *shallows)
{
	struct commit_list *result;

	result = get_shallow_commits_by_rev_list(ac, av, SHALLOW, NOT_SHALLOW);
	send_shallow(result);
	free_commit_list(result);
	send_unshallow(shallows);
}

/* Returns 1 if a shallow list is sent or 0 otherwise */
static int send_shallow_list(int depth, int deepen_rev_list,
			     timestamp_t deepen_since,
			     struct string_list *deepen_not,
			     struct object_array *shallows)
{
	int ret = 0;

	if (depth > 0 && deepen_rev_list)
		die("git upload-pack: deepen and deepen-since (or deepen-not) cannot be used together");
	if (depth > 0) {
		deepen(depth, deepen_relative, shallows);
		ret = 1;
	} else if (deepen_rev_list) {
		struct argv_array av = ARGV_ARRAY_INIT;
		int i;

		argv_array_push(&av, "rev-list");
		if (deepen_since)
			argv_array_pushf(&av, "--max-age=%"PRItime, deepen_since);
		if (deepen_not->nr) {
			argv_array_push(&av, "--not");
			for (i = 0; i < deepen_not->nr; i++) {
				struct string_list_item *s = deepen_not->items + i;
				argv_array_push(&av, s->string);
			}
			argv_array_push(&av, "--not");
		}
		for (i = 0; i < want_obj.nr; i++) {
			struct object *o = want_obj.objects[i].item;
			argv_array_push(&av, oid_to_hex(&o->oid));
		}
		deepen_by_rev_list(av.argc, av.argv, shallows);
		argv_array_clear(&av);
		ret = 1;
	} else {
		if (shallows->nr > 0) {
			int i;
			for (i = 0; i < shallows->nr; i++)
				register_shallow(&shallows->objects[i].item->oid);
		}
	}

	shallow_nr += shallows->nr;
	return ret;
}

static int process_shallow(const char *line, struct object_array *shallows)
{
	const char *arg;
	if (skip_prefix(line, "shallow ", &arg)) {
		struct object_id oid;
		struct object *object;
		if (get_oid_hex(arg, &oid))
			die("invalid shallow line: %s", line);
		object = parse_object(&oid);
		if (!object)
			return 1;
		if (object->type != OBJ_COMMIT)
			die("invalid shallow object %s", oid_to_hex(&oid));
		if (!(object->flags & CLIENT_SHALLOW)) {
			object->flags |= CLIENT_SHALLOW;
			add_object_array(object, NULL, shallows);
		}
		return 1;
	}

	return 0;
}

static int process_deepen(const char *line, int *depth)
{
	const char *arg;
	if (skip_prefix(line, "deepen ", &arg)) {
		char *end = NULL;
		*depth = (int)strtol(arg, &end, 0);
		if (!end || *end || *depth <= 0)
			die("Invalid deepen: %s", line);
		return 1;
	}

	return 0;
}

static int process_deepen_since(const char *line, timestamp_t *deepen_since, int *deepen_rev_list)
{
	const char *arg;
	if (skip_prefix(line, "deepen-since ", &arg)) {
		char *end = NULL;
		*deepen_since = parse_timestamp(arg, &end, 0);
		if (!end || *end || !deepen_since ||
		    /* revisions.c's max_age -1 is special */
		    *deepen_since == -1)
			die("Invalid deepen-since: %s", line);
		*deepen_rev_list = 1;
		return 1;
	}
	return 0;
}

static int process_deepen_not(const char *line, struct string_list *deepen_not, int *deepen_rev_list)
{
	const char *arg;
	if (skip_prefix(line, "deepen-not ", &arg)) {
		char *ref = NULL;
		struct object_id oid;
		if (expand_ref(arg, strlen(arg), &oid, &ref) != 1)
			die("git upload-pack: ambiguous deepen-not: %s", line);
		string_list_append(deepen_not, ref);
		free(ref);
		*deepen_rev_list = 1;
		return 1;
	}
	return 0;
}

static void receive_needs(void)
{
	struct object_array shallows = OBJECT_ARRAY_INIT;
	struct string_list deepen_not = STRING_LIST_INIT_DUP;
	int depth = 0;
	int has_non_tip = 0;
	timestamp_t deepen_since = 0;
	int deepen_rev_list = 0;

	shallow_nr = 0;
	for (;;) {
		struct object *o;
		const char *features;
		struct object_id oid_buf;
		char *line = packet_read_line(0, NULL);
		const char *arg;

		reset_timeout();
		if (!line)
			break;

		if (process_shallow(line, &shallows))
			continue;
		if (process_deepen(line, &depth))
			continue;
		if (process_deepen_since(line, &deepen_since, &deepen_rev_list))
			continue;
		if (process_deepen_not(line, &deepen_not, &deepen_rev_list))
			continue;

		if (skip_prefix(line, "filter ", &arg)) {
			if (!filter_capability_requested)
				die("git upload-pack: filtering capability not negotiated");
			parse_list_objects_filter(&filter_options, arg);
			continue;
		}

		if (!skip_prefix(line, "want ", &arg) ||
		    parse_oid_hex(arg, &oid_buf, &features))
			die("git upload-pack: protocol error, "
			    "expected to get object ID, not '%s'", line);

		if (parse_feature_request(features, "deepen-relative"))
			deepen_relative = 1;
		if (parse_feature_request(features, "multi_ack_detailed"))
			multi_ack = 2;
		else if (parse_feature_request(features, "multi_ack"))
			multi_ack = 1;
		if (parse_feature_request(features, "no-done"))
			no_done = 1;
		if (parse_feature_request(features, "thin-pack"))
			use_thin_pack = 1;
		if (parse_feature_request(features, "ofs-delta"))
			use_ofs_delta = 1;
		if (parse_feature_request(features, "side-band-64k"))
			use_sideband = LARGE_PACKET_MAX;
		else if (parse_feature_request(features, "side-band"))
			use_sideband = DEFAULT_PACKET_MAX;
		if (parse_feature_request(features, "no-progress"))
			no_progress = 1;
		if (parse_feature_request(features, "include-tag"))
			use_include_tag = 1;
		if (allow_filter && parse_feature_request(features, "filter"))
			filter_capability_requested = 1;

		o = parse_object(&oid_buf);
		if (!o) {
			packet_write_fmt(1,
					 "ERR upload-pack: not our ref %s",
					 oid_to_hex(&oid_buf));
			die("git upload-pack: not our ref %s",
			    oid_to_hex(&oid_buf));
		}
		if (!(o->flags & WANTED)) {
			o->flags |= WANTED;
			if (!((allow_unadvertised_object_request & ALLOW_ANY_SHA1) == ALLOW_ANY_SHA1
			      || is_our_ref(o)))
				has_non_tip = 1;
			add_object_array(o, NULL, &want_obj);
		}
	}

	/*
	 * We have sent all our refs already, and the other end
	 * should have chosen out of them. When we are operating
	 * in the stateless RPC mode, however, their choice may
	 * have been based on the set of older refs advertised
	 * by another process that handled the initial request.
	 */
	if (has_non_tip)
		check_non_tip();

	if (!use_sideband && daemon_mode)
		no_progress = 1;

	if (depth == 0 && !deepen_rev_list && shallows.nr == 0)
		return;

<<<<<<< HEAD
	if (send_shallow_list(depth, deepen_rev_list, deepen_since,
			      &deepen_not, &shallows))
		packet_flush(1);
=======
		argv_array_push(&av, "rev-list");
		if (deepen_since)
			argv_array_pushf(&av, "--max-age=%"PRItime, deepen_since);
		if (deepen_not.nr) {
			argv_array_push(&av, "--not");
			for (i = 0; i < deepen_not.nr; i++) {
				struct string_list_item *s = deepen_not.items + i;
				argv_array_push(&av, s->string);
			}
			argv_array_push(&av, "--not");
		}
		for (i = 0; i < want_obj.nr; i++) {
			struct object *o = want_obj.objects[i].item;
			argv_array_push(&av, oid_to_hex(&o->oid));
		}
		deepen_by_rev_list(av.argc, av.argv, &shallows);
		argv_array_clear(&av);
	}
	else
		if (shallows.nr > 0) {
			int i;
			for (i = 0; i < shallows.nr; i++)
				register_shallow(the_repository,
						 &shallows.objects[i].item->oid);
		}

	shallow_nr += shallows.nr;
>>>>>>> b9dbddf6
	object_array_clear(&shallows);
}

/* return non-zero if the ref is hidden, otherwise 0 */
static int mark_our_ref(const char *refname, const char *refname_full,
			const struct object_id *oid)
{
	struct object *o = lookup_unknown_object(oid->hash);

	if (ref_is_hidden(refname, refname_full)) {
		o->flags |= HIDDEN_REF;
		return 1;
	}
	o->flags |= OUR_REF;
	return 0;
}

static int check_ref(const char *refname_full, const struct object_id *oid,
		     int flag, void *cb_data)
{
	const char *refname = strip_namespace(refname_full);

	mark_our_ref(refname, refname_full, oid);
	return 0;
}

static void format_symref_info(struct strbuf *buf, struct string_list *symref)
{
	struct string_list_item *item;

	if (!symref->nr)
		return;
	for_each_string_list_item(item, symref)
		strbuf_addf(buf, " symref=%s:%s", item->string, (char *)item->util);
}

static int send_ref(const char *refname, const struct object_id *oid,
		    int flag, void *cb_data)
{
	static const char *capabilities = "multi_ack thin-pack side-band"
		" side-band-64k ofs-delta shallow deepen-since deepen-not"
		" deepen-relative no-progress include-tag multi_ack_detailed";
	const char *refname_nons = strip_namespace(refname);
	struct object_id peeled;

	if (mark_our_ref(refname_nons, refname, oid))
		return 0;

	if (capabilities) {
		struct strbuf symref_info = STRBUF_INIT;

		format_symref_info(&symref_info, cb_data);
		packet_write_fmt(1, "%s %s%c%s%s%s%s%s%s agent=%s\n",
			     oid_to_hex(oid), refname_nons,
			     0, capabilities,
			     (allow_unadvertised_object_request & ALLOW_TIP_SHA1) ?
				     " allow-tip-sha1-in-want" : "",
			     (allow_unadvertised_object_request & ALLOW_REACHABLE_SHA1) ?
				     " allow-reachable-sha1-in-want" : "",
			     stateless_rpc ? " no-done" : "",
			     symref_info.buf,
			     allow_filter ? " filter" : "",
			     git_user_agent_sanitized());
		strbuf_release(&symref_info);
	} else {
		packet_write_fmt(1, "%s %s\n", oid_to_hex(oid), refname_nons);
	}
	capabilities = NULL;
	if (!peel_ref(refname, &peeled))
		packet_write_fmt(1, "%s %s^{}\n", oid_to_hex(&peeled), refname_nons);
	return 0;
}

static int find_symref(const char *refname, const struct object_id *oid,
		       int flag, void *cb_data)
{
	const char *symref_target;
	struct string_list_item *item;

	if ((flag & REF_ISSYMREF) == 0)
		return 0;
	symref_target = resolve_ref_unsafe(refname, 0, NULL, &flag);
	if (!symref_target || (flag & REF_ISSYMREF) == 0)
		die("'%s' is a symref but it is not?", refname);
	item = string_list_append(cb_data, refname);
	item->util = xstrdup(symref_target);
	return 0;
}

static int upload_pack_config(const char *var, const char *value, void *unused)
{
	if (!strcmp("uploadpack.allowtipsha1inwant", var)) {
		if (git_config_bool(var, value))
			allow_unadvertised_object_request |= ALLOW_TIP_SHA1;
		else
			allow_unadvertised_object_request &= ~ALLOW_TIP_SHA1;
	} else if (!strcmp("uploadpack.allowreachablesha1inwant", var)) {
		if (git_config_bool(var, value))
			allow_unadvertised_object_request |= ALLOW_REACHABLE_SHA1;
		else
			allow_unadvertised_object_request &= ~ALLOW_REACHABLE_SHA1;
	} else if (!strcmp("uploadpack.allowanysha1inwant", var)) {
		if (git_config_bool(var, value))
			allow_unadvertised_object_request |= ALLOW_ANY_SHA1;
		else
			allow_unadvertised_object_request &= ~ALLOW_ANY_SHA1;
	} else if (!strcmp("uploadpack.keepalive", var)) {
		keepalive = git_config_int(var, value);
		if (!keepalive)
			keepalive = -1;
	} else if (current_config_scope() != CONFIG_SCOPE_REPO) {
		if (!strcmp("uploadpack.packobjectshook", var))
			return git_config_string(&pack_objects_hook, var, value);
	} else if (!strcmp("uploadpack.allowfilter", var)) {
		allow_filter = git_config_bool(var, value);
	}
	return parse_hide_refs_config(var, value, "uploadpack");
}

void upload_pack(struct upload_pack_options *options)
{
	struct string_list symref = STRING_LIST_INIT_DUP;

	stateless_rpc = options->stateless_rpc;
	timeout = options->timeout;
	daemon_mode = options->daemon_mode;

	git_config(upload_pack_config, NULL);

	head_ref_namespaced(find_symref, &symref);

	if (options->advertise_refs || !stateless_rpc) {
		reset_timeout();
		head_ref_namespaced(send_ref, &symref);
		for_each_namespaced_ref(send_ref, &symref);
		advertise_shallow_grafts(1);
		packet_flush(1);
	} else {
		head_ref_namespaced(check_ref, NULL);
		for_each_namespaced_ref(check_ref, NULL);
	}
	string_list_clear(&symref, 1);
	if (options->advertise_refs)
		return;

	receive_needs();
	if (want_obj.nr) {
		get_common_commits();
		create_pack_file();
	}
}

struct upload_pack_data {
	struct object_array wants;
	struct oid_array haves;

	struct object_array shallows;
	struct string_list deepen_not;
	int depth;
	timestamp_t deepen_since;
	int deepen_rev_list;
	int deepen_relative;

	unsigned stateless_rpc : 1;

	unsigned use_thin_pack : 1;
	unsigned use_ofs_delta : 1;
	unsigned no_progress : 1;
	unsigned use_include_tag : 1;
	unsigned done : 1;
};

static void upload_pack_data_init(struct upload_pack_data *data)
{
	struct object_array wants = OBJECT_ARRAY_INIT;
	struct oid_array haves = OID_ARRAY_INIT;
	struct object_array shallows = OBJECT_ARRAY_INIT;
	struct string_list deepen_not = STRING_LIST_INIT_DUP;

	memset(data, 0, sizeof(*data));
	data->wants = wants;
	data->haves = haves;
	data->shallows = shallows;
	data->deepen_not = deepen_not;
}

static void upload_pack_data_clear(struct upload_pack_data *data)
{
	object_array_clear(&data->wants);
	oid_array_clear(&data->haves);
	object_array_clear(&data->shallows);
	string_list_clear(&data->deepen_not, 0);
}

static int parse_want(const char *line)
{
	const char *arg;
	if (skip_prefix(line, "want ", &arg)) {
		struct object_id oid;
		struct object *o;

		if (get_oid_hex(arg, &oid))
			die("git upload-pack: protocol error, "
			    "expected to get oid, not '%s'", line);

		o = parse_object(&oid);
		if (!o) {
			packet_write_fmt(1,
					 "ERR upload-pack: not our ref %s",
					 oid_to_hex(&oid));
			die("git upload-pack: not our ref %s",
			    oid_to_hex(&oid));
		}

		if (!(o->flags & WANTED)) {
			o->flags |= WANTED;
			add_object_array(o, NULL, &want_obj);
		}

		return 1;
	}

	return 0;
}

static int parse_have(const char *line, struct oid_array *haves)
{
	const char *arg;
	if (skip_prefix(line, "have ", &arg)) {
		struct object_id oid;

		if (get_oid_hex(arg, &oid))
			die("git upload-pack: expected SHA1 object, got '%s'", arg);
		oid_array_append(haves, &oid);
		return 1;
	}

	return 0;
}

static void process_args(struct packet_reader *request,
			 struct upload_pack_data *data)
{
	while (packet_reader_read(request) != PACKET_READ_FLUSH) {
		const char *arg = request->line;
		const char *p;

		/* process want */
		if (parse_want(arg))
			continue;
		/* process have line */
		if (parse_have(arg, &data->haves))
			continue;

		/* process args like thin-pack */
		if (!strcmp(arg, "thin-pack")) {
			use_thin_pack = 1;
			continue;
		}
		if (!strcmp(arg, "ofs-delta")) {
			use_ofs_delta = 1;
			continue;
		}
		if (!strcmp(arg, "no-progress")) {
			no_progress = 1;
			continue;
		}
		if (!strcmp(arg, "include-tag")) {
			use_include_tag = 1;
			continue;
		}
		if (!strcmp(arg, "done")) {
			data->done = 1;
			continue;
		}

		/* Shallow related arguments */
		if (process_shallow(arg, &data->shallows))
			continue;
		if (process_deepen(arg, &data->depth))
			continue;
		if (process_deepen_since(arg, &data->deepen_since,
					 &data->deepen_rev_list))
			continue;
		if (process_deepen_not(arg, &data->deepen_not,
				       &data->deepen_rev_list))
			continue;
		if (!strcmp(arg, "deepen-relative")) {
			data->deepen_relative = 1;
			continue;
		}

		if (allow_filter && skip_prefix(arg, "filter ", &p)) {
			parse_list_objects_filter(&filter_options, p);
			continue;
		}

		/* ignore unknown lines maybe? */
		die("unexpected line: '%s'", arg);
	}
}

static int process_haves(struct oid_array *haves, struct oid_array *common)
{
	int i;

	/* Process haves */
	for (i = 0; i < haves->nr; i++) {
		const struct object_id *oid = &haves->oid[i];
		struct object *o;
		int we_knew_they_have = 0;

		if (!has_object_file(oid))
			continue;

		oid_array_append(common, oid);

		o = parse_object(oid);
		if (!o)
			die("oops (%s)", oid_to_hex(oid));
		if (o->type == OBJ_COMMIT) {
			struct commit_list *parents;
			struct commit *commit = (struct commit *)o;
			if (o->flags & THEY_HAVE)
				we_knew_they_have = 1;
			else
				o->flags |= THEY_HAVE;
			if (!oldest_have || (commit->date < oldest_have))
				oldest_have = commit->date;
			for (parents = commit->parents;
			     parents;
			     parents = parents->next)
				parents->item->object.flags |= THEY_HAVE;
		}
		if (!we_knew_they_have)
			add_object_array(o, NULL, &have_obj);
	}

	return 0;
}

static int send_acks(struct oid_array *acks, struct strbuf *response)
{
	int i;

	packet_buf_write(response, "acknowledgments\n");

	/* Send Acks */
	if (!acks->nr)
		packet_buf_write(response, "NAK\n");

	for (i = 0; i < acks->nr; i++) {
		packet_buf_write(response, "ACK %s\n",
				 oid_to_hex(&acks->oid[i]));
	}

	if (ok_to_give_up()) {
		/* Send Ready */
		packet_buf_write(response, "ready\n");
		return 1;
	}

	return 0;
}

static int process_haves_and_send_acks(struct upload_pack_data *data)
{
	struct oid_array common = OID_ARRAY_INIT;
	struct strbuf response = STRBUF_INIT;
	int ret = 0;

	process_haves(&data->haves, &common);
	if (data->done) {
		ret = 1;
	} else if (send_acks(&common, &response)) {
		packet_buf_delim(&response);
		ret = 1;
	} else {
		/* Add Flush */
		packet_buf_flush(&response);
		ret = 0;
	}

	/* Send response */
	write_or_die(1, response.buf, response.len);
	strbuf_release(&response);

	oid_array_clear(&data->haves);
	oid_array_clear(&common);
	return ret;
}

static void send_shallow_info(struct upload_pack_data *data)
{
	/* No shallow info needs to be sent */
	if (!data->depth && !data->deepen_rev_list && !data->shallows.nr &&
	    !is_repository_shallow())
		return;

	packet_write_fmt(1, "shallow-info\n");

	if (!send_shallow_list(data->depth, data->deepen_rev_list,
			       data->deepen_since, &data->deepen_not,
			       &data->shallows) && is_repository_shallow())
		deepen(INFINITE_DEPTH, data->deepen_relative, &data->shallows);

	packet_delim(1);
}

enum fetch_state {
	FETCH_PROCESS_ARGS = 0,
	FETCH_SEND_ACKS,
	FETCH_SEND_PACK,
	FETCH_DONE,
};

int upload_pack_v2(struct repository *r, struct argv_array *keys,
		   struct packet_reader *request)
{
	enum fetch_state state = FETCH_PROCESS_ARGS;
	struct upload_pack_data data;

	git_config(upload_pack_config, NULL);

	upload_pack_data_init(&data);
	use_sideband = LARGE_PACKET_MAX;

	while (state != FETCH_DONE) {
		switch (state) {
		case FETCH_PROCESS_ARGS:
			process_args(request, &data);

			if (!want_obj.nr) {
				/*
				 * Request didn't contain any 'want' lines,
				 * guess they didn't want anything.
				 */
				state = FETCH_DONE;
			} else if (data.haves.nr) {
				/*
				 * Request had 'have' lines, so lets ACK them.
				 */
				state = FETCH_SEND_ACKS;
			} else {
				/*
				 * Request had 'want's but no 'have's so we can
				 * immedietly go to construct and send a pack.
				 */
				state = FETCH_SEND_PACK;
			}
			break;
		case FETCH_SEND_ACKS:
			if (process_haves_and_send_acks(&data))
				state = FETCH_SEND_PACK;
			else
				state = FETCH_DONE;
			break;
		case FETCH_SEND_PACK:
			send_shallow_info(&data);

			packet_write_fmt(1, "packfile\n");
			create_pack_file();
			state = FETCH_DONE;
			break;
		case FETCH_DONE:
			continue;
		}
	}

	upload_pack_data_clear(&data);
	return 0;
}

int upload_pack_advertise(struct repository *r,
			  struct strbuf *value)
{
	if (value) {
		int allow_filter_value;
		strbuf_addstr(value, "shallow");
		if (!repo_config_get_bool(the_repository,
					 "uploadpack.allowfilter",
					 &allow_filter_value) &&
		    allow_filter_value)
			strbuf_addstr(value, " filter");
	}
	return 1;
}<|MERGE_RESOLUTION|>--- conflicted
+++ resolved
@@ -783,7 +783,8 @@
 		if (shallows->nr > 0) {
 			int i;
 			for (i = 0; i < shallows->nr; i++)
-				register_shallow(&shallows->objects[i].item->oid);
+				register_shallow(the_repository,
+						 &shallows->objects[i].item->oid);
 		}
 	}
 
@@ -958,39 +959,9 @@
 	if (depth == 0 && !deepen_rev_list && shallows.nr == 0)
 		return;
 
-<<<<<<< HEAD
 	if (send_shallow_list(depth, deepen_rev_list, deepen_since,
 			      &deepen_not, &shallows))
 		packet_flush(1);
-=======
-		argv_array_push(&av, "rev-list");
-		if (deepen_since)
-			argv_array_pushf(&av, "--max-age=%"PRItime, deepen_since);
-		if (deepen_not.nr) {
-			argv_array_push(&av, "--not");
-			for (i = 0; i < deepen_not.nr; i++) {
-				struct string_list_item *s = deepen_not.items + i;
-				argv_array_push(&av, s->string);
-			}
-			argv_array_push(&av, "--not");
-		}
-		for (i = 0; i < want_obj.nr; i++) {
-			struct object *o = want_obj.objects[i].item;
-			argv_array_push(&av, oid_to_hex(&o->oid));
-		}
-		deepen_by_rev_list(av.argc, av.argv, &shallows);
-		argv_array_clear(&av);
-	}
-	else
-		if (shallows.nr > 0) {
-			int i;
-			for (i = 0; i < shallows.nr; i++)
-				register_shallow(the_repository,
-						 &shallows.objects[i].item->oid);
-		}
-
-	shallow_nr += shallows.nr;
->>>>>>> b9dbddf6
 	object_array_clear(&shallows);
 }
 
@@ -1387,14 +1358,15 @@
 {
 	/* No shallow info needs to be sent */
 	if (!data->depth && !data->deepen_rev_list && !data->shallows.nr &&
-	    !is_repository_shallow())
+	    !is_repository_shallow(the_repository))
 		return;
 
 	packet_write_fmt(1, "shallow-info\n");
 
 	if (!send_shallow_list(data->depth, data->deepen_rev_list,
 			       data->deepen_since, &data->deepen_not,
-			       &data->shallows) && is_repository_shallow())
+			       &data->shallows) &&
+	    is_repository_shallow(the_repository))
 		deepen(INFINITE_DEPTH, data->deepen_relative, &data->shallows);
 
 	packet_delim(1);
