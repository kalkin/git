--- conflicted
+++ resolved
@@ -311,7 +311,6 @@
 	}
 }
 
-<<<<<<< HEAD
 struct tree *get_commit_tree(const struct commit *commit)
 {
 	if (commit->maybe_tree || !commit->object.parsed)
@@ -326,17 +325,17 @@
 struct object_id *get_commit_tree_oid(const struct commit *commit)
 {
 	return &get_commit_tree(commit)->object.oid;
-=======
+}
+
 void release_commit_memory(struct commit *c)
 {
-	c->tree = NULL;
+	c->maybe_tree = NULL;
 	c->index = 0;
 	free_commit_buffer(c);
 	free_commit_list(c->parents);
 	/* TODO: what about commit->util? */
 
 	c->object.parsed = 0;
->>>>>>> 14ba97f8
 }
 
 const void *detach_commit_buffer(struct commit *commit, unsigned long *sizep)
